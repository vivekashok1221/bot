--- conflicted
+++ resolved
@@ -183,10 +183,6 @@
     spec_set = role_instance
 
     def __init__(self, **kwargs) -> None:
-<<<<<<< HEAD
-        default_kwargs = {'id': next(self.discord_id), 'name': 'role', 'position': 1}
-        super().__init__(**collections.ChainMap(kwargs, default_kwargs))
-=======
         default_kwargs = {
             'id': next(self.discord_id),
             'name': 'role',
@@ -194,8 +190,7 @@
             'colour': discord.Colour(0xdeadbf),
             'permissions': discord.Permissions(),
         }
-        super().__init__(spec_set=role_instance, **collections.ChainMap(kwargs, default_kwargs))
->>>>>>> c81a4d40
+        super().__init__(**collections.ChainMap(kwargs, default_kwargs))
 
         if isinstance(self.colour, int):
             self.colour = discord.Colour(self.colour)
@@ -288,17 +283,8 @@
     additional_spec_asyncs = ("wait_for",)
 
     def __init__(self, **kwargs) -> None:
-<<<<<<< HEAD
         super().__init__(**kwargs)
-=======
-        super().__init__(spec_set=bot_instance, **kwargs)
         self.api_client = MockAPIClient()
->>>>>>> c81a4d40
-
-        # self.wait_for is *not* a coroutine function, but returns a coroutine nonetheless and
-        # and should therefore be awaited. (The documentation calls it a coroutine as well, which
-        # is technically incorrect, since it's a regular def.)
-        # self.wait_for = unittest.mock.AsyncMock()
 
         # Since calling `create_task` on our MockBot does not actually schedule the coroutine object
         # as a task in the asyncio loop, this `side_effect` calls `close()` on the coroutine object
@@ -459,15 +445,12 @@
         super().__init__(**kwargs)
         self.emoji = kwargs.get('emoji', MockEmoji())
         self.message = kwargs.get('message', MockMessage())
-<<<<<<< HEAD
 
         user_iterator = unittest.mock.AsyncMock()
         user_iterator.__aiter__.return_value = _users
         self.users.return_value = user_iterator
-=======
-        self.users = AsyncIteratorMock(kwargs.get('users', []))
+
         self.__str__.return_value = str(self.emoji)
->>>>>>> c81a4d40
 
 
 webhook_instance = discord.Webhook(data=unittest.mock.MagicMock(), adapter=unittest.mock.MagicMock())
