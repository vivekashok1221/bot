import textwrap
import unittest
import unittest.mock

import discord

from bot import constants
from bot.exts.info import information
from bot.utils.checks import InWhitelistCheckFailure
from tests import helpers

COG_PATH = "bot.exts.info.information.Information"


class InformationCogTests(unittest.IsolatedAsyncioTestCase):
    """Tests the Information cog."""

    @classmethod
    def setUpClass(cls):
        cls.moderator_role = helpers.MockRole(name="Moderator", id=constants.Roles.moderators)

    def setUp(self):
        """Sets up fresh objects for each test."""
        self.bot = helpers.MockBot()

        self.cog = information.Information(self.bot)

        self.ctx = helpers.MockContext()
        self.ctx.author.roles.append(self.moderator_role)

    async def test_roles_command_command(self):
        """Test if the `role_info` command correctly returns the `moderator_role`."""
        self.ctx.guild.roles.append(self.moderator_role)

        self.cog.roles_info.can_run = unittest.mock.AsyncMock()
        self.cog.roles_info.can_run.return_value = True

        self.assertIsNone(await self.cog.roles_info(self.cog, self.ctx))
        self.ctx.send.assert_called_once()

        _, kwargs = self.ctx.send.call_args
        embed = kwargs.pop('embed')

        self.assertEqual(embed.title, "Role information (Total 1 role)")
        self.assertEqual(embed.colour, discord.Colour.blurple())
        self.assertEqual(embed.description, f"\n`{self.moderator_role.id}` - {self.moderator_role.mention}\n")

    async def test_role_info_command(self):
        """Tests the `role info` command."""
        dummy_role = helpers.MockRole(
            name="Dummy",
            id=112233445566778899,
            colour=discord.Colour.blurple(),
            position=10,
            members=[self.ctx.author],
            permissions=discord.Permissions(0)
        )

        admin_role = helpers.MockRole(
            name="Admins",
            id=998877665544332211,
            colour=discord.Colour.red(),
            position=3,
            members=[self.ctx.author],
            permissions=discord.Permissions(0),
        )

        self.ctx.guild.roles.append([dummy_role, admin_role])

        self.cog.role_info.can_run = unittest.mock.AsyncMock()
        self.cog.role_info.can_run.return_value = True

        self.assertIsNone(await self.cog.role_info(self.cog, self.ctx, dummy_role, admin_role))

        self.assertEqual(self.ctx.send.call_count, 2)

        (_, dummy_kwargs), (_, admin_kwargs) = self.ctx.send.call_args_list

        dummy_embed = dummy_kwargs["embed"]
        admin_embed = admin_kwargs["embed"]

        self.assertEqual(dummy_embed.title, "Dummy info")
        self.assertEqual(dummy_embed.colour, discord.Colour.blurple())

        self.assertEqual(dummy_embed.fields[0].value, str(dummy_role.id))
        self.assertEqual(dummy_embed.fields[1].value, f"#{dummy_role.colour.value:0>6x}")
        self.assertEqual(dummy_embed.fields[2].value, "0.63 0.48 218")
        self.assertEqual(dummy_embed.fields[3].value, "1")
        self.assertEqual(dummy_embed.fields[4].value, "10")
        self.assertEqual(dummy_embed.fields[5].value, "0")

        self.assertEqual(admin_embed.title, "Admins info")
        self.assertEqual(admin_embed.colour, discord.Colour.red())

<<<<<<< HEAD
    @unittest.mock.patch('bot.exts.info.information.time_since')
    def test_server_info_command(self, time_since_patch):
        time_since_patch.return_value = '2 days ago'

        self.ctx.guild = helpers.MockGuild(
            features=('lemons', 'apples'),
            region="The Moon",
            roles=[self.moderator_role],
            channels=[
                discord.TextChannel(
                    state={},
                    guild=self.ctx.guild,
                    data={'id': 42, 'name': 'lemons-offering', 'position': 22, 'type': 'text'}
                ),
                discord.CategoryChannel(
                    state={},
                    guild=self.ctx.guild,
                    data={'id': 5125, 'name': 'the-lemon-collection', 'position': 22, 'type': 'category'}
                ),
                discord.VoiceChannel(
                    state={},
                    guild=self.ctx.guild,
                    data={'id': 15290, 'name': 'listen-to-lemon', 'position': 22, 'type': 'voice'}
                )
            ],
            members=[
                *(helpers.MockMember(status=discord.Status.online) for _ in range(2)),
                *(helpers.MockMember(status=discord.Status.idle) for _ in range(1)),
                *(helpers.MockMember(status=discord.Status.dnd) for _ in range(4)),
                *(helpers.MockMember(status=discord.Status.offline) for _ in range(3)),
            ],
            member_count=1_234,
            icon_url='a-lemon.jpg',
        )

        self.ctx.guild.get_role = unittest.mock.Mock()
        self.ctx.guild.get_role.side_effect = lambda id: {
            constants.Roles.helpers: helpers.MockRole(name="Helpers", id=id, members=[]),
            constants.Roles.moderators: helpers.MockRole(name="Moderators", id=id, members=[]),
            constants.Roles.admins: helpers.MockRole(name="Admins", id=id, members=[]),
            constants.Roles.owners: helpers.MockRole(name="Owners", id=id, members=[]),
            constants.Roles.contributors: helpers.MockRole(name="Contributors", id=id, members=[]),
        }[id]

        coroutine = self.cog.server_info.callback(self.cog, self.ctx)
        self.assertIsNone(asyncio.run(coroutine))

        time_since_patch.assert_called_once_with(self.ctx.guild.created_at, precision='days')
        _, kwargs = self.ctx.send.call_args
        embed = kwargs.pop('embed')
        self.assertEqual(embed.colour, discord.Colour.blurple())
        self.assertEqual(embed.title, "Server Information")
        self.assertEqual(
            embed.description,
            textwrap.dedent(
                f"""
                Created: {time_since_patch.return_value}
                Voice region: {self.ctx.guild.region}
                Roles: {len(self.ctx.guild.roles) - 1}
                """
            )
        )

        # Members
        member_field = embed.fields[0]
        self.assertEqual(member_field.name, f"Members: {self.ctx.guild.member_count}")
        self.assertEqual(
            member_field.value,
            textwrap.dedent("""
                Helpers: 0
                Moderators: 0
                Admins: 0
                Owners: 0
                Contributors: 0
            """).strip(),
        )

        # Channels
        channel_field = embed.fields[1]
        self.assertEqual(channel_field.name, "Channels: 3")
        self.assertEqual(
            channel_field.value,
            textwrap.dedent("""
                Category: 1
                Text: 1
                Voice: 1
            """).strip(),
        )

        # Member status
        status_field = embed.fields[2]
        self.assertEqual(status_field.name, "Member Status:")
        self.assertEqual(
            status_field.value,
            f"{constants.Emojis.status_online} 2 {constants.Emojis.status_idle} 1 "
            f"{constants.Emojis.status_dnd} 4 {constants.Emojis.status_offline} 3"
        )

        self.assertEqual(embed.thumbnail.url, 'a-lemon.jpg')

=======
>>>>>>> 05aeab8c

class UserInfractionHelperMethodTests(unittest.IsolatedAsyncioTestCase):
    """Tests for the helper methods of the `!user` command."""

    def setUp(self):
        """Common set-up steps done before for each test."""
        self.bot = helpers.MockBot()
        self.bot.api_client.get = unittest.mock.AsyncMock()
        self.cog = information.Information(self.bot)
        self.member = helpers.MockMember(id=1234)

    async def test_user_command_helper_method_get_requests(self):
        """The helper methods should form the correct get requests."""
        test_values = (
            {
                "helper_method": self.cog.basic_user_infraction_counts,
                "expected_args": ("bot/infractions", {'hidden': 'False', 'user__id': str(self.member.id)}),
            },
            {
                "helper_method": self.cog.expanded_user_infraction_counts,
                "expected_args": ("bot/infractions", {'user__id': str(self.member.id)}),
            },
            {
                "helper_method": self.cog.user_nomination_counts,
                "expected_args": ("bot/nominations", {'user__id': str(self.member.id)}),
            },
        )

        for test_value in test_values:
            helper_method = test_value["helper_method"]
            endpoint, params = test_value["expected_args"]

            with self.subTest(method=helper_method, endpoint=endpoint, params=params):
                await helper_method(self.member)
                self.bot.api_client.get.assert_called_once_with(endpoint, params=params)
                self.bot.api_client.get.reset_mock()

    async def _method_subtests(self, method, test_values, default_header):
        """Helper method that runs the subtests for the different helper methods."""
        for test_value in test_values:
            api_response = test_value["api response"]
            expected_lines = test_value["expected_lines"]

            with self.subTest(method=method, api_response=api_response, expected_lines=expected_lines):
                self.bot.api_client.get.return_value = api_response

                expected_output = "\n".join(expected_lines)
                actual_output = await method(self.member)

                self.assertEqual((default_header, expected_output), actual_output)

    async def test_basic_user_infraction_counts_returns_correct_strings(self):
        """The method should correctly list both the total and active number of non-hidden infractions."""
        test_values = (
            # No infractions means zero counts
            {
                "api response": [],
                "expected_lines": ["Total: 0", "Active: 0"],
            },
            # Simple, single-infraction dictionaries
            {
                "api response": [{"type": "ban", "active": True}],
                "expected_lines": ["Total: 1", "Active: 1"],
            },
            {
                "api response": [{"type": "ban", "active": False}],
                "expected_lines": ["Total: 1", "Active: 0"],
            },
            # Multiple infractions with various `active` status
            {
                "api response": [
                    {"type": "ban", "active": True},
                    {"type": "kick", "active": False},
                    {"type": "ban", "active": True},
                    {"type": "ban", "active": False},
                ],
                "expected_lines": ["Total: 4", "Active: 2"],
            },
        )

        header = "Infractions"

        await self._method_subtests(self.cog.basic_user_infraction_counts, test_values, header)

    async def test_expanded_user_infraction_counts_returns_correct_strings(self):
        """The method should correctly list the total and active number of all infractions split by infraction type."""
        test_values = (
            {
                "api response": [],
                "expected_lines": ["No infractions"],
            },
            # Shows non-hidden inactive infraction as expected
            {
                "api response": [{"type": "kick", "active": False, "hidden": False}],
                "expected_lines": ["Kicks: 1"],
            },
            # Shows non-hidden active infraction as expected
            {
                "api response": [{"type": "mute", "active": True, "hidden": False}],
                "expected_lines": ["Mutes: 1 (1 active)"],
            },
            # Shows hidden inactive infraction as expected
            {
                "api response": [{"type": "superstar", "active": False, "hidden": True}],
                "expected_lines": ["Superstars: 1"],
            },
            # Shows hidden active infraction as expected
            {
                "api response": [{"type": "ban", "active": True, "hidden": True}],
                "expected_lines": ["Bans: 1 (1 active)"],
            },
            # Correctly displays tally of multiple infractions of mixed properties in alphabetical order
            {
                "api response": [
                    {"type": "kick", "active": False, "hidden": True},
                    {"type": "ban", "active": True, "hidden": True},
                    {"type": "superstar", "active": True, "hidden": True},
                    {"type": "mute", "active": True, "hidden": True},
                    {"type": "ban", "active": False, "hidden": False},
                    {"type": "note", "active": False, "hidden": True},
                    {"type": "note", "active": False, "hidden": True},
                    {"type": "warn", "active": False, "hidden": False},
                    {"type": "note", "active": False, "hidden": True},
                ],
                "expected_lines": [
                    "Bans: 2 (1 active)",
                    "Kicks: 1",
                    "Mutes: 1 (1 active)",
                    "Notes: 3",
                    "Superstars: 1 (1 active)",
                    "Warns: 1",
                ],
            },
        )

        header = "Infractions"

        await self._method_subtests(self.cog.expanded_user_infraction_counts, test_values, header)

    async def test_user_nomination_counts_returns_correct_strings(self):
        """The method should list the number of active and historical nominations for the user."""
        test_values = (
            {
                "api response": [],
                "expected_lines": ["No nominations"],
            },
            {
                "api response": [{'active': True}],
                "expected_lines": ["This user is **currently** nominated", "(1 nomination in total)"],
            },
            {
                "api response": [{'active': True}, {'active': False}],
                "expected_lines": ["This user is **currently** nominated", "(2 nominations in total)"],
            },
            {
                "api response": [{'active': False}],
                "expected_lines": ["This user has 1 historical nomination, but is currently not nominated."],
            },
            {
                "api response": [{'active': False}, {'active': False}],
                "expected_lines": ["This user has 2 historical nominations, but is currently not nominated."],
            },

        )

        header = "Nominations"

        await self._method_subtests(self.cog.user_nomination_counts, test_values, header)


@unittest.mock.patch("bot.exts.info.information.time_since", new=unittest.mock.MagicMock(return_value="1 year ago"))
@unittest.mock.patch("bot.exts.info.information.constants.MODERATION_CHANNELS", new=[50])
class UserEmbedTests(unittest.IsolatedAsyncioTestCase):
    """Tests for the creation of the `!user` embed."""

    def setUp(self):
        """Common set-up steps done before for each test."""
        self.bot = helpers.MockBot()
        self.bot.api_client.get = unittest.mock.AsyncMock()
        self.cog = information.Information(self.bot)

    @unittest.mock.patch(
        f"{COG_PATH}.basic_user_infraction_counts",
        new=unittest.mock.AsyncMock(return_value=("Infractions", "basic infractions"))
    )
    async def test_create_user_embed_uses_string_representation_of_user_in_title_if_nick_is_not_available(self):
        """The embed should use the string representation of the user if they don't have a nick."""
        ctx = helpers.MockContext(channel=helpers.MockTextChannel(id=1))
        user = helpers.MockMember()
        user.nick = None
        user.__str__ = unittest.mock.Mock(return_value="Mr. Hemlock")

        embed = await self.cog.create_user_embed(ctx, user)

        self.assertEqual(embed.title, "Mr. Hemlock")

    @unittest.mock.patch(
        f"{COG_PATH}.basic_user_infraction_counts",
        new=unittest.mock.AsyncMock(return_value=("Infractions", "basic infractions"))
    )
    async def test_create_user_embed_uses_nick_in_title_if_available(self):
        """The embed should use the nick if it's available."""
        ctx = helpers.MockContext(channel=helpers.MockTextChannel(id=1))
        user = helpers.MockMember()
        user.nick = "Cat lover"
        user.__str__ = unittest.mock.Mock(return_value="Mr. Hemlock")

        embed = await self.cog.create_user_embed(ctx, user)

        self.assertEqual(embed.title, "Cat lover (Mr. Hemlock)")

    @unittest.mock.patch(
        f"{COG_PATH}.basic_user_infraction_counts",
        new=unittest.mock.AsyncMock(return_value=("Infractions", "basic infractions"))
    )
    async def test_create_user_embed_ignores_everyone_role(self):
        """Created `!user` embeds should not contain mention of the @everyone-role."""
        ctx = helpers.MockContext(channel=helpers.MockTextChannel(id=1))
        admins_role = helpers.MockRole(name='Admins')
        admins_role.colour = 100

        # A `MockMember` has the @Everyone role by default; we add the Admins to that.
        user = helpers.MockMember(roles=[admins_role], top_role=admins_role)

        embed = await self.cog.create_user_embed(ctx, user)

        self.assertIn("&Admins", embed.fields[1].value)
        self.assertNotIn("&Everyone", embed.fields[1].value)

    @unittest.mock.patch(f"{COG_PATH}.expanded_user_infraction_counts", new_callable=unittest.mock.AsyncMock)
    @unittest.mock.patch(f"{COG_PATH}.user_nomination_counts", new_callable=unittest.mock.AsyncMock)
    async def test_create_user_embed_expanded_information_in_moderation_channels(
            self,
            nomination_counts,
            infraction_counts
    ):
        """The embed should contain expanded infractions and nomination info in mod channels."""
        ctx = helpers.MockContext(channel=helpers.MockTextChannel(id=50))

        moderators_role = helpers.MockRole(name='Moderators')
        moderators_role.colour = 100

        infraction_counts.return_value = ("Infractions", "expanded infractions info")
        nomination_counts.return_value = ("Nominations", "nomination info")

        user = helpers.MockMember(id=314, roles=[moderators_role], top_role=moderators_role)
        embed = await self.cog.create_user_embed(ctx, user)

        infraction_counts.assert_called_once_with(user)
        nomination_counts.assert_called_once_with(user)

        self.assertEqual(
            textwrap.dedent(f"""
                Created: {"1 year ago"}
                Profile: {user.mention}
                ID: {user.id}
            """).strip(),
            embed.fields[0].value
        )

        self.assertEqual(
            textwrap.dedent(f"""
                Joined: {"1 year ago"}
                Roles: &Moderators
            """).strip(),
            embed.fields[1].value
        )

    @unittest.mock.patch(f"{COG_PATH}.basic_user_infraction_counts", new_callable=unittest.mock.AsyncMock)
    async def test_create_user_embed_basic_information_outside_of_moderation_channels(self, infraction_counts):
        """The embed should contain only basic infraction data outside of mod channels."""
        ctx = helpers.MockContext(channel=helpers.MockTextChannel(id=100))

        moderators_role = helpers.MockRole(name='Moderators')
        moderators_role.colour = 100

        infraction_counts.return_value = ("Infractions", "basic infractions info")

        user = helpers.MockMember(id=314, roles=[moderators_role], top_role=moderators_role)
        embed = await self.cog.create_user_embed(ctx, user)

        infraction_counts.assert_called_once_with(user)

        self.assertEqual(
            textwrap.dedent(f"""
                Created: {"1 year ago"}
                Profile: {user.mention}
                ID: {user.id}
            """).strip(),
            embed.fields[0].value
        )

        self.assertEqual(
            textwrap.dedent(f"""
                Joined: {"1 year ago"}
                Roles: &Moderators
            """).strip(),
            embed.fields[1].value
        )

        self.assertEqual(
            "basic infractions info",
            embed.fields[2].value
        )

    @unittest.mock.patch(
        f"{COG_PATH}.basic_user_infraction_counts",
        new=unittest.mock.AsyncMock(return_value=("Infractions", "basic infractions"))
    )
    async def test_create_user_embed_uses_top_role_colour_when_user_has_roles(self):
        """The embed should be created with the colour of the top role, if a top role is available."""
        ctx = helpers.MockContext()

        moderators_role = helpers.MockRole(name='Moderators')
        moderators_role.colour = 100

        user = helpers.MockMember(id=314, roles=[moderators_role], top_role=moderators_role)
        embed = await self.cog.create_user_embed(ctx, user)

        self.assertEqual(embed.colour, discord.Colour(moderators_role.colour))

    @unittest.mock.patch(
        f"{COG_PATH}.basic_user_infraction_counts",
        new=unittest.mock.AsyncMock(return_value=("Infractions", "basic infractions"))
    )
    async def test_create_user_embed_uses_blurple_colour_when_user_has_no_roles(self):
        """The embed should be created with a blurple colour if the user has no assigned roles."""
        ctx = helpers.MockContext()

        user = helpers.MockMember(id=217)
        embed = await self.cog.create_user_embed(ctx, user)

        self.assertEqual(embed.colour, discord.Colour.blurple())

    @unittest.mock.patch(
        f"{COG_PATH}.basic_user_infraction_counts",
        new=unittest.mock.AsyncMock(return_value=("Infractions", "basic infractions"))
    )
    async def test_create_user_embed_uses_png_format_of_user_avatar_as_thumbnail(self):
        """The embed thumbnail should be set to the user's avatar in `png` format."""
        ctx = helpers.MockContext()

        user = helpers.MockMember(id=217)
        user.avatar_url_as.return_value = "avatar url"
        embed = await self.cog.create_user_embed(ctx, user)

        user.avatar_url_as.assert_called_once_with(static_format="png")
        self.assertEqual(embed.thumbnail.url, "avatar url")


@unittest.mock.patch("bot.exts.info.information.constants")
class UserCommandTests(unittest.IsolatedAsyncioTestCase):
    """Tests for the `!user` command."""

    def setUp(self):
        """Set up steps executed before each test is run."""
        self.bot = helpers.MockBot()
        self.cog = information.Information(self.bot)

        self.moderator_role = helpers.MockRole(name="Moderators", id=2, position=10)
        self.flautist_role = helpers.MockRole(name="Flautists", id=3, position=2)
        self.bassist_role = helpers.MockRole(name="Bassists", id=4, position=3)

        self.author = helpers.MockMember(id=1, name="syntaxaire")
        self.moderator = helpers.MockMember(id=2, name="riffautae", roles=[self.moderator_role])
        self.target = helpers.MockMember(id=3, name="__fluzz__")

        # There's no way to mock the channel constant without deferring imports. The constant is
        # used as a default value for a parameter, which gets defined upon import.
        self.bot_command_channel = helpers.MockTextChannel(id=constants.Channels.bot_commands)

    async def test_regular_member_cannot_target_another_member(self, constants):
        """A regular user should not be able to use `!user` targeting another user."""
        constants.MODERATION_ROLES = [self.moderator_role.id]
        ctx = helpers.MockContext(author=self.author)

        await self.cog.user_info(self.cog, ctx, self.target)

        ctx.send.assert_called_once_with("You may not use this command on users other than yourself.")

    async def test_regular_member_cannot_use_command_outside_of_bot_commands(self, constants):
        """A regular user should not be able to use this command outside of bot-commands."""
        constants.MODERATION_ROLES = [self.moderator_role.id]
        constants.STAFF_ROLES = [self.moderator_role.id]
        ctx = helpers.MockContext(author=self.author, channel=helpers.MockTextChannel(id=100))

        msg = "Sorry, but you may only use this command within <#50>."
        with self.assertRaises(InWhitelistCheckFailure, msg=msg):
            await self.cog.user_info(self.cog, ctx)

    @unittest.mock.patch("bot.exts.info.information.Information.create_user_embed")
    async def test_regular_user_may_use_command_in_bot_commands_channel(self, create_embed, constants):
        """A regular user should be allowed to use `!user` targeting themselves in bot-commands."""
        constants.STAFF_ROLES = [self.moderator_role.id]
        ctx = helpers.MockContext(author=self.author, channel=self.bot_command_channel)

        await self.cog.user_info(self.cog, ctx)

        create_embed.assert_called_once_with(ctx, self.author)
        ctx.send.assert_called_once()

    @unittest.mock.patch("bot.exts.info.information.Information.create_user_embed")
    async def test_regular_user_can_explicitly_target_themselves(self, create_embed, _):
        """A user should target itself with `!user` when a `user` argument was not provided."""
        constants.STAFF_ROLES = [self.moderator_role.id]
        ctx = helpers.MockContext(author=self.author, channel=self.bot_command_channel)

        await self.cog.user_info(self.cog, ctx, self.author)

        create_embed.assert_called_once_with(ctx, self.author)
        ctx.send.assert_called_once()

    @unittest.mock.patch("bot.exts.info.information.Information.create_user_embed")
    async def test_staff_members_can_bypass_channel_restriction(self, create_embed, constants):
        """Staff members should be able to bypass the bot-commands channel restriction."""
        constants.STAFF_ROLES = [self.moderator_role.id]
        ctx = helpers.MockContext(author=self.moderator, channel=helpers.MockTextChannel(id=200))

        await self.cog.user_info(self.cog, ctx)

        create_embed.assert_called_once_with(ctx, self.moderator)
        ctx.send.assert_called_once()

    @unittest.mock.patch("bot.exts.info.information.Information.create_user_embed")
    async def test_moderators_can_target_another_member(self, create_embed, constants):
        """A moderator should be able to use `!user` targeting another user."""
        constants.MODERATION_ROLES = [self.moderator_role.id]
        constants.STAFF_ROLES = [self.moderator_role.id]
        ctx = helpers.MockContext(author=self.moderator, channel=helpers.MockTextChannel(id=50))

        await self.cog.user_info(self.cog, ctx, self.target)

        create_embed.assert_called_once_with(ctx, self.target)
        ctx.send.assert_called_once()<|MERGE_RESOLUTION|>--- conflicted
+++ resolved
@@ -92,109 +92,6 @@
         self.assertEqual(admin_embed.title, "Admins info")
         self.assertEqual(admin_embed.colour, discord.Colour.red())
 
-<<<<<<< HEAD
-    @unittest.mock.patch('bot.exts.info.information.time_since')
-    def test_server_info_command(self, time_since_patch):
-        time_since_patch.return_value = '2 days ago'
-
-        self.ctx.guild = helpers.MockGuild(
-            features=('lemons', 'apples'),
-            region="The Moon",
-            roles=[self.moderator_role],
-            channels=[
-                discord.TextChannel(
-                    state={},
-                    guild=self.ctx.guild,
-                    data={'id': 42, 'name': 'lemons-offering', 'position': 22, 'type': 'text'}
-                ),
-                discord.CategoryChannel(
-                    state={},
-                    guild=self.ctx.guild,
-                    data={'id': 5125, 'name': 'the-lemon-collection', 'position': 22, 'type': 'category'}
-                ),
-                discord.VoiceChannel(
-                    state={},
-                    guild=self.ctx.guild,
-                    data={'id': 15290, 'name': 'listen-to-lemon', 'position': 22, 'type': 'voice'}
-                )
-            ],
-            members=[
-                *(helpers.MockMember(status=discord.Status.online) for _ in range(2)),
-                *(helpers.MockMember(status=discord.Status.idle) for _ in range(1)),
-                *(helpers.MockMember(status=discord.Status.dnd) for _ in range(4)),
-                *(helpers.MockMember(status=discord.Status.offline) for _ in range(3)),
-            ],
-            member_count=1_234,
-            icon_url='a-lemon.jpg',
-        )
-
-        self.ctx.guild.get_role = unittest.mock.Mock()
-        self.ctx.guild.get_role.side_effect = lambda id: {
-            constants.Roles.helpers: helpers.MockRole(name="Helpers", id=id, members=[]),
-            constants.Roles.moderators: helpers.MockRole(name="Moderators", id=id, members=[]),
-            constants.Roles.admins: helpers.MockRole(name="Admins", id=id, members=[]),
-            constants.Roles.owners: helpers.MockRole(name="Owners", id=id, members=[]),
-            constants.Roles.contributors: helpers.MockRole(name="Contributors", id=id, members=[]),
-        }[id]
-
-        coroutine = self.cog.server_info.callback(self.cog, self.ctx)
-        self.assertIsNone(asyncio.run(coroutine))
-
-        time_since_patch.assert_called_once_with(self.ctx.guild.created_at, precision='days')
-        _, kwargs = self.ctx.send.call_args
-        embed = kwargs.pop('embed')
-        self.assertEqual(embed.colour, discord.Colour.blurple())
-        self.assertEqual(embed.title, "Server Information")
-        self.assertEqual(
-            embed.description,
-            textwrap.dedent(
-                f"""
-                Created: {time_since_patch.return_value}
-                Voice region: {self.ctx.guild.region}
-                Roles: {len(self.ctx.guild.roles) - 1}
-                """
-            )
-        )
-
-        # Members
-        member_field = embed.fields[0]
-        self.assertEqual(member_field.name, f"Members: {self.ctx.guild.member_count}")
-        self.assertEqual(
-            member_field.value,
-            textwrap.dedent("""
-                Helpers: 0
-                Moderators: 0
-                Admins: 0
-                Owners: 0
-                Contributors: 0
-            """).strip(),
-        )
-
-        # Channels
-        channel_field = embed.fields[1]
-        self.assertEqual(channel_field.name, "Channels: 3")
-        self.assertEqual(
-            channel_field.value,
-            textwrap.dedent("""
-                Category: 1
-                Text: 1
-                Voice: 1
-            """).strip(),
-        )
-
-        # Member status
-        status_field = embed.fields[2]
-        self.assertEqual(status_field.name, "Member Status:")
-        self.assertEqual(
-            status_field.value,
-            f"{constants.Emojis.status_online} 2 {constants.Emojis.status_idle} 1 "
-            f"{constants.Emojis.status_dnd} 4 {constants.Emojis.status_offline} 3"
-        )
-
-        self.assertEqual(embed.thumbnail.url, 'a-lemon.jpg')
-
-=======
->>>>>>> 05aeab8c
 
 class UserInfractionHelperMethodTests(unittest.IsolatedAsyncioTestCase):
     """Tests for the helper methods of the `!user` command."""
