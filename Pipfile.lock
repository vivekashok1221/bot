{
    "_meta": {
        "hash": {
<<<<<<< HEAD
            "sha256": "927aabf1a7c4b9e097c3521012e20e030c4f493298fbc489713b30eaff48e732"
=======
            "sha256": "ab3b63b74dbf35fb960913a91e10282121a2776e935d98f0b4c3d780715f7a6b"
>>>>>>> 65e141fe
        },
        "pipfile-spec": 6,
        "requires": {
            "python_version": "3.7"
        },
        "sources": [
            {
                "name": "pypi",
                "url": "https://pypi.python.org/simple",
                "verify_ssl": true
            }
        ]
    },
    "default": {
        "aio-pika": {
            "hashes": [
                "sha256:300474d8b0e9ccde17b2d1e71c3b4f7ba86559cc0842b9355b9eccb12be4a02a",
                "sha256:3bc547600344beba8f36edfd1b1ec1c8b30f803ea7c11eaf249683099d07c98b"
            ],
            "index": "pypi",
            "version": "==5.5.2"
        },
        "aiodns": {
            "hashes": [
                "sha256:815fdef4607474295d68da46978a54481dd1e7be153c7d60f9e72773cd38d77d",
                "sha256:aaa5ac584f40fe778013df0aa6544bf157799bd3f608364b451840ed2c8688de"
            ],
            "index": "pypi",
            "version": "==2.0.0"
        },
        "aiohttp": {
            "hashes": [
                "sha256:0419705a36b43c0ac6f15469f9c2a08cad5c939d78bd12a5c23ea167c8253b2b",
                "sha256:1812fc4bc6ac1bde007daa05d2d0f61199324e0cc893b11523e646595047ca08",
                "sha256:2214b5c0153f45256d5d52d1e0cafe53f9905ed035a142191727a5fb620c03dd",
                "sha256:275909137f0c92c61ba6bb1af856a522d5546f1de8ea01e4e726321c697754ac",
                "sha256:3983611922b561868428ea1e7269e757803713f55b53502423decc509fef1650",
                "sha256:51afec6ffa50a9da4cdef188971a802beb1ca8e8edb40fa429e5e529db3475fa",
                "sha256:589f2ec8a101a0f340453ee6945bdfea8e1cd84c8d88e5be08716c34c0799d95",
                "sha256:789820ddc65e1f5e71516adaca2e9022498fa5a837c79ba9c692a9f8f916c330",
                "sha256:7a968a0bdaaf9abacc260911775611c9a602214a23aeb846f2eb2eeaa350c4dc",
                "sha256:7aeefbed253f59ea39e70c5848de42ed85cb941165357fc7e87ab5d8f1f9592b",
                "sha256:7b2eb55c66512405103485bd7d285a839d53e7fdc261ab20e5bcc51d7aaff5de",
                "sha256:87bc95d3d333bb689c8d755b4a9d7095a2356108002149523dfc8e607d5d32a4",
                "sha256:9d80e40db208e29168d3723d1440ecbb06054d349c5ece6a2c5a611490830dd7",
                "sha256:a1b442195c2a77d33e4dbee67c9877ccbdd3a1f686f91eb479a9577ed8cc326b",
                "sha256:ab3d769413b322d6092f169f316f7b21cd261a7589f7e31db779d5731b0480d8",
                "sha256:b066d3dec5d0f5aee6e34e5765095dc3d6d78ef9839640141a2b20816a0642bd",
                "sha256:b24e7845ae8de3e388ef4bcfcf7f96b05f52c8e633b33cf8003a6b1d726fc7c2",
                "sha256:c59a953c3f8524a7c86eaeaef5bf702555be12f5668f6384149fe4bb75c52698",
                "sha256:cf2cc6c2c10d242790412bea7ccf73726a9a44b4c4b073d2699ef3b48971fd95",
                "sha256:e0c9c8d4150ae904f308ff27b35446990d2b1dfc944702a21925937e937394c6",
                "sha256:f1839db4c2b08a9c8f9788112644f8a8557e8e0ecc77b07091afabb941dc55d0",
                "sha256:f3df52362be39908f9c028a65490fae0475e4898b43a03d8aa29d1e765b45e07"
            ],
            "index": "pypi",
            "version": "==3.4.4"
        },
        "aiormq": {
            "hashes": [
<<<<<<< HEAD
                "sha256:2e18576a90dfdaa91f705bd226506d9589353350f09b7121179c0bf5350a79a8",
                "sha256:be3e74b6f4a490ea1f3d393c186e98e8214cdde26f7073812b23fc002fff7383"
            ],
            "version": "==2.5.1"
=======
                "sha256:79b41e51481fb7617279414e4428a644a944beb4dea8ea0febd67a8902976250",
                "sha256:f134cc91ac111b0135c97539272579b1d15b69f25c75a935f6ee39e5194df231"
            ],
            "version": "==2.5.2"
>>>>>>> 65e141fe
        },
        "alabaster": {
            "hashes": [
                "sha256:446438bdcca0e05bd45ea2de1668c1d9b032e1a9154c2c259092d77031ddd359",
                "sha256:a661d72d58e6ea8a57f7a86e37d86716863ee5e92788398526d58b26a4e4dc02"
            ],
            "version": "==0.7.12"
        },
        "async-timeout": {
            "hashes": [
                "sha256:0c3c816a028d47f659d6ff5c745cb2acf1f966da1fe5c19c77a70282b25f4c5f",
                "sha256:4291ca197d287d274d0b6cb5d6f8f8f82d434ed288f962539ff18cc9012f9ea3"
            ],
            "version": "==3.0.1"
        },
        "attrs": {
            "hashes": [
                "sha256:69c0dbf2ed392de1cb5ec704444b08a5ef81680a61cb899dc08127123af36a79",
                "sha256:f0b870f674851ecbfbbbd364d6b5cbdff9dcedbc7f3f5e18a6891057f21fe399"
            ],
            "version": "==19.1.0"
        },
        "babel": {
            "hashes": [
                "sha256:6778d85147d5d85345c14a26aada5e478ab04e39b078b0745ee6870c2b5cf669",
                "sha256:8cba50f48c529ca3fa18cf81fa9403be176d374ac4d60738b839122dfaaa3d23"
            ],
            "version": "==2.6.0"
        },
        "beautifulsoup4": {
            "hashes": [
                "sha256:034740f6cb549b4e932ae1ab975581e6103ac8f942200a0e9759065984391858",
                "sha256:945065979fb8529dd2f37dbb58f00b661bdbcbebf954f93b32fdf5263ef35348",
                "sha256:ba6d5c59906a85ac23dadfe5c88deaf3e179ef565f4898671253e50a78680718"
            ],
            "version": "==4.7.1"
        },
        "certifi": {
            "hashes": [
                "sha256:59b7658e26ca9c7339e00f8f4636cdfe59d34fa37b9b04f6f9e9926b3cece1a5",
                "sha256:b26104d6835d1f5e49452a26eb2ff87fe7090b89dfcaee5ea2212697e1e1d7ae"
            ],
            "version": "==2019.3.9"
        },
        "cffi": {
            "hashes": [
                "sha256:041c81822e9f84b1d9c401182e174996f0bae9991f33725d059b771744290774",
                "sha256:046ef9a22f5d3eed06334d01b1e836977eeef500d9b78e9ef693f9380ad0b83d",
                "sha256:066bc4c7895c91812eff46f4b1c285220947d4aa46fa0a2651ff85f2afae9c90",
                "sha256:066c7ff148ae33040c01058662d6752fd73fbc8e64787229ea8498c7d7f4041b",
                "sha256:2444d0c61f03dcd26dbf7600cf64354376ee579acad77aef459e34efcb438c63",
                "sha256:300832850b8f7967e278870c5d51e3819b9aad8f0a2c8dbe39ab11f119237f45",
                "sha256:34c77afe85b6b9e967bd8154e3855e847b70ca42043db6ad17f26899a3df1b25",
                "sha256:46de5fa00f7ac09f020729148ff632819649b3e05a007d286242c4882f7b1dc3",
                "sha256:4aa8ee7ba27c472d429b980c51e714a24f47ca296d53f4d7868075b175866f4b",
                "sha256:4d0004eb4351e35ed950c14c11e734182591465a33e960a4ab5e8d4f04d72647",
                "sha256:4e3d3f31a1e202b0f5a35ba3bc4eb41e2fc2b11c1eff38b362de710bcffb5016",
                "sha256:50bec6d35e6b1aaeb17f7c4e2b9374ebf95a8975d57863546fa83e8d31bdb8c4",
                "sha256:55cad9a6df1e2a1d62063f79d0881a414a906a6962bc160ac968cc03ed3efcfb",
                "sha256:5662ad4e4e84f1eaa8efce5da695c5d2e229c563f9d5ce5b0113f71321bcf753",
                "sha256:59b4dc008f98fc6ee2bb4fd7fc786a8d70000d058c2bbe2698275bc53a8d3fa7",
                "sha256:73e1ffefe05e4ccd7bcea61af76f36077b914f92b76f95ccf00b0c1b9186f3f9",
                "sha256:a1f0fd46eba2d71ce1589f7e50a9e2ffaeb739fb2c11e8192aa2b45d5f6cc41f",
                "sha256:a2e85dc204556657661051ff4bab75a84e968669765c8a2cd425918699c3d0e8",
                "sha256:a5457d47dfff24882a21492e5815f891c0ca35fefae8aa742c6c263dac16ef1f",
                "sha256:a8dccd61d52a8dae4a825cdbb7735da530179fea472903eb871a5513b5abbfdc",
                "sha256:ae61af521ed676cf16ae94f30fe202781a38d7178b6b4ab622e4eec8cefaff42",
                "sha256:b012a5edb48288f77a63dba0840c92d0504aa215612da4541b7b42d849bc83a3",
                "sha256:d2c5cfa536227f57f97c92ac30c8109688ace8fa4ac086d19d0af47d134e2909",
                "sha256:d42b5796e20aacc9d15e66befb7a345454eef794fdb0737d1af593447c6c8f45",
                "sha256:dee54f5d30d775f525894d67b1495625dd9322945e7fee00731952e0368ff42d",
                "sha256:e070535507bd6aa07124258171be2ee8dfc19119c28ca94c9dfb7efd23564512",
                "sha256:e1ff2748c84d97b065cc95429814cdba39bcbd77c9c85c89344b317dc0d9cbff",
                "sha256:ed851c75d1e0e043cbf5ca9a8e1b13c4c90f3fbd863dacb01c0808e2b5204201"
            ],
            "version": "==1.12.3"
        },
        "chardet": {
            "hashes": [
                "sha256:84ab92ed1c4d4f16916e05906b6b75a6c0fb5db821cc65e70cbd64a3e2a5eaae",
                "sha256:fc323ffcaeaed0e0a02bf4d117757b98aed530d9ed4531e3e15460124c106691"
            ],
            "version": "==3.0.4"
        },
        "colorama": {
            "hashes": [
                "sha256:05eed71e2e327246ad6b38c540c4a3117230b19679b875190486ddd2d721422d",
                "sha256:f8ac84de7840f5b9c4e3347b3c1eaa50f7e49c2b07596221daec5edaabbd7c48"
            ],
            "markers": "sys_platform == 'win32'",
            "version": "==0.4.1"
        },
        "dateparser": {
            "hashes": [
                "sha256:42d51be54e74a8e80a4d76d1fa6e4edd997098fce24ad2d94a2eab5ef247193e",
                "sha256:78124c458c461ea7198faa3c038f6381f37588b84bb42740e91a4cbd260b1d09"
            ],
            "index": "pypi",
            "version": "==0.7.1"
        },
        "deepdiff": {
            "hashes": [
                "sha256:55e461f56dcae3dc540746b84434562fb7201e5c27ecf28800e4cfdd17f61e56",
                "sha256:856966b80109df002a1ee406ba21cd66e64746167b2ea8f5353d692762326ac9"
            ],
            "index": "pypi",
            "version": "==4.0.6"
        },
        "discord-py": {
            "editable": true,
            "extras": [
                "voice"
            ],
            "git": "https://github.com/Rapptz/discord.py.git",
            "ref": "860d6a9ace8248dfeec18b8b159e7b757d9f56bb"
        },
        "docutils": {
            "hashes": [
                "sha256:02aec4bd92ab067f6ff27a38a38a41173bf01bed8f89157768c1573f53e474a6",
                "sha256:51e64ef2ebfb29cae1faa133b3710143496eca21c530f3f71424d77687764274",
                "sha256:7a4bd47eaf6596e1295ecb11361139febe29b084a87bf005bf899f9a42edc3c6"
            ],
            "version": "==0.14"
        },
        "fuzzywuzzy": {
            "hashes": [
                "sha256:5ac7c0b3f4658d2743aa17da53a55598144edbc5bee3c6863840636e6926f254",
                "sha256:6f49de47db00e1c71d40ad16da42284ac357936fa9b66bea1df63fed07122d62"
            ],
            "index": "pypi",
            "version": "==0.17.0"
        },
        "idna": {
            "hashes": [
                "sha256:c357b3f628cf53ae2c4c05627ecc484553142ca23264e593d327bcde5e9c3407",
                "sha256:ea8b7f6188e6fa117537c3df7da9fc686d485087abf6ac197f9c46432f7e4a3c"
            ],
            "version": "==2.8"
<<<<<<< HEAD
        },
        "idna-ssl": {
            "hashes": [
                "sha256:a933e3bb13da54383f9e8f35dc4f9cb9eb9b3b78c6b36f311254d6d0d92c6c7c"
            ],
            "markers": "python_version < '3.7'",
            "version": "==1.1.0"
=======
>>>>>>> 65e141fe
        },
        "imagesize": {
            "hashes": [
                "sha256:3f349de3eb99145973fefb7dbe38554414e5c30abd0c8e4b970a7c9d09f3a1d8",
                "sha256:f3832918bc3c66617f92e35f5d70729187676313caa60c187eb0f28b8fe5e3b5"
            ],
            "version": "==1.1.0"
        },
        "jinja2": {
            "hashes": [
                "sha256:065c4f02ebe7f7cf559e49ee5a95fb800a9e4528727aec6f24402a5374c65013",
                "sha256:14dd6caf1527abb21f08f86c784eac40853ba93edb79552aa1e4b8aef1b61c7b"
            ],
            "version": "==2.10.1"
        },
        "jsonpickle": {
            "hashes": [
                "sha256:0231d6f7ebc4723169310141352d9c9b7bbbd6f3be110cf634575d2bf2af91f0",
                "sha256:625098cc8e5854b8c23b587aec33bc8e33e0e597636bfaca76152249c78fe5c1"
            ],
            "version": "==1.1"
        },
        "logmatic-python": {
            "hashes": [
                "sha256:0c15ac9f5faa6a60059b28910db642c3dc7722948c3cc940923f8c9039604342"
            ],
            "index": "pypi",
            "version": "==0.1.7"
        },
        "lxml": {
            "hashes": [
                "sha256:03984196d00670b2ab14ae0ea83d5cc0cfa4f5a42558afa9ab5fa745995328f5",
                "sha256:0815b0c9f897468de6a386dc15917a0becf48cc92425613aa8bbfc7f0f82951f",
                "sha256:175f3825f075cf02d15099eb52658457cf0ff103dcf11512b5d2583e1d40f58b",
                "sha256:30e14c62d88d1e01a26936ecd1c6e784d4afc9aa002bba4321c5897937112616",
                "sha256:3210da6f36cf4b835ff1be853962b22cc354d506f493b67a4303c88bbb40d57b",
                "sha256:40f60819fbd5bad6e191ba1329bfafa09ab7f3f174b3d034d413ef5266963294",
                "sha256:43b26a865a61549919f8a42e094dfdb62847113cf776d84bd6b60e4e3fc20ea3",
                "sha256:4a03dd682f8e35a10234904e0b9508d705ff98cf962c5851ed052e9340df3d90",
                "sha256:62f382cddf3d2e52cf266e161aa522d54fd624b8cc567bc18f573d9d50d40e8e",
                "sha256:7b98f0325be8450da70aa4a796c4f06852949fe031878b4aa1d6c417a412f314",
                "sha256:846a0739e595871041385d86d12af4b6999f921359b38affb99cdd6b54219a8f",
                "sha256:a3080470559938a09a5d0ec558c005282e99ac77bf8211fb7b9a5c66390acd8d",
                "sha256:ad841b78a476623955da270ab8d207c3c694aa5eba71f4792f65926dc46c6ee8",
                "sha256:afdd75d9735e44c639ffd6258ce04a2de3b208f148072c02478162d0944d9da3",
                "sha256:b4fbf9b552faff54742bcd0791ab1da5863363fb19047e68f6592be1ac2dab33",
                "sha256:b90c4e32d6ec089d3fa3518436bdf5ce4d902a0787dbd9bb09f37afe8b994317",
                "sha256:b91cfe4438c741aeff662d413fd2808ac901cc6229c838236840d11de4586d63",
                "sha256:bdb0593a42070b0a5f138b79b872289ee73c8e25b3f0bea6564e795b55b6bcdd",
                "sha256:c4e4bca2bb68ce22320297dfa1a7bf070a5b20bcbaec4ee023f83d2f6e76496f",
                "sha256:cec4ab14af9eae8501be3266ff50c3c2aecc017ba1e86c160209bb4f0423df6a",
                "sha256:e83b4b2bf029f5104bc1227dbb7bf5ace6fd8fabaebffcd4f8106fafc69fc45f",
                "sha256:e995b3734a46d41ae60b6097f7c51ba9958648c6d1e0935b7e0ee446ee4abe22",
                "sha256:f679d93dec7f7210575c85379a31322df4c46496f184ef650d3aba1484b38a2d",
                "sha256:fd213bb5166e46974f113c8228daaef1732abc47cb561ce9c4c8eaed4bd3b09b",
                "sha256:fdcb57b906dbc1f80666e6290e794ab8fb959a2e17aa5aee1758a85d1da4533f",
                "sha256:ff424b01d090ffe1947ec7432b07f536912e0300458f9a7f48ea217dd8362b86"
            ],
            "index": "pypi",
            "version": "==4.3.3"
        },
        "markdownify": {
            "hashes": [
                "sha256:28ce67d1888e4908faaab7b04d2193cda70ea4f902f156a21d0aaea55e63e0a1"
            ],
            "index": "pypi",
            "version": "==0.4.1"
        },
        "markupsafe": {
            "hashes": [
                "sha256:00bc623926325b26bb9605ae9eae8a215691f33cae5df11ca5424f06f2d1f473",
                "sha256:09027a7803a62ca78792ad89403b1b7a73a01c8cb65909cd876f7fcebd79b161",
                "sha256:09c4b7f37d6c648cb13f9230d847adf22f8171b1ccc4d5682398e77f40309235",
                "sha256:1027c282dad077d0bae18be6794e6b6b8c91d58ed8a8d89a89d59693b9131db5",
                "sha256:24982cc2533820871eba85ba648cd53d8623687ff11cbb805be4ff7b4c971aff",
                "sha256:29872e92839765e546828bb7754a68c418d927cd064fd4708fab9fe9c8bb116b",
                "sha256:43a55c2930bbc139570ac2452adf3d70cdbb3cfe5912c71cdce1c2c6bbd9c5d1",
                "sha256:46c99d2de99945ec5cb54f23c8cd5689f6d7177305ebff350a58ce5f8de1669e",
                "sha256:500d4957e52ddc3351cabf489e79c91c17f6e0899158447047588650b5e69183",
                "sha256:535f6fc4d397c1563d08b88e485c3496cf5784e927af890fb3c3aac7f933ec66",
                "sha256:62fe6c95e3ec8a7fad637b7f3d372c15ec1caa01ab47926cfdf7a75b40e0eac1",
                "sha256:6dd73240d2af64df90aa7c4e7481e23825ea70af4b4922f8ede5b9e35f78a3b1",
                "sha256:717ba8fe3ae9cc0006d7c451f0bb265ee07739daf76355d06366154ee68d221e",
                "sha256:79855e1c5b8da654cf486b830bd42c06e8780cea587384cf6545b7d9ac013a0b",
                "sha256:7c1699dfe0cf8ff607dbdcc1e9b9af1755371f92a68f706051cc8c37d447c905",
                "sha256:88e5fcfb52ee7b911e8bb6d6aa2fd21fbecc674eadd44118a9cc3863f938e735",
                "sha256:8defac2f2ccd6805ebf65f5eeb132adcf2ab57aa11fdf4c0dd5169a004710e7d",
                "sha256:98c7086708b163d425c67c7a91bad6e466bb99d797aa64f965e9d25c12111a5e",
                "sha256:9add70b36c5666a2ed02b43b335fe19002ee5235efd4b8a89bfcf9005bebac0d",
                "sha256:9bf40443012702a1d2070043cb6291650a0841ece432556f784f004937f0f32c",
                "sha256:ade5e387d2ad0d7ebf59146cc00c8044acbd863725f887353a10df825fc8ae21",
                "sha256:b00c1de48212e4cc9603895652c5c410df699856a2853135b3967591e4beebc2",
                "sha256:b1282f8c00509d99fef04d8ba936b156d419be841854fe901d8ae224c59f0be5",
                "sha256:b2051432115498d3562c084a49bba65d97cf251f5a331c64a12ee7e04dacc51b",
                "sha256:ba59edeaa2fc6114428f1637ffff42da1e311e29382d81b339c1817d37ec93c6",
                "sha256:c8716a48d94b06bb3b2524c2b77e055fb313aeb4ea620c8dd03a105574ba704f",
                "sha256:cd5df75523866410809ca100dc9681e301e3c27567cf498077e8551b6d20e42f",
                "sha256:e249096428b3ae81b08327a63a485ad0878de3fb939049038579ac0ef61e17e7"
            ],
            "version": "==1.1.1"
        },
        "multidict": {
            "hashes": [
                "sha256:024b8129695a952ebd93373e45b5d341dbb87c17ce49637b34000093f243dd4f",
                "sha256:041e9442b11409be5e4fc8b6a97e4bcead758ab1e11768d1e69160bdde18acc3",
                "sha256:045b4dd0e5f6121e6f314d81759abd2c257db4634260abcfe0d3f7083c4908ef",
                "sha256:047c0a04e382ef8bd74b0de01407e8d8632d7d1b4db6f2561106af812a68741b",
                "sha256:068167c2d7bbeebd359665ac4fff756be5ffac9cda02375b5c5a7c4777038e73",
                "sha256:148ff60e0fffa2f5fad2eb25aae7bef23d8f3b8bdaf947a65cdbe84a978092bc",
                "sha256:1d1c77013a259971a72ddaa83b9f42c80a93ff12df6a4723be99d858fa30bee3",
                "sha256:1d48bc124a6b7a55006d97917f695effa9725d05abe8ee78fd60d6588b8344cd",
                "sha256:31dfa2fc323097f8ad7acd41aa38d7c614dd1960ac6681745b6da124093dc351",
                "sha256:34f82db7f80c49f38b032c5abb605c458bac997a6c3142e0d6c130be6fb2b941",
                "sha256:3d5dd8e5998fb4ace04789d1d008e2bb532de501218519d70bb672c4c5a2fc5d",
                "sha256:4a6ae52bd3ee41ee0f3acf4c60ceb3f44e0e3bc52ab7da1c2b2aa6703363a3d1",
                "sha256:4b02a3b2a2f01d0490dd39321c74273fed0568568ea0e7ea23e02bd1fb10a10b",
                "sha256:4b843f8e1dd6a3195679d9838eb4670222e8b8d01bc36c9894d6c3538316fa0a",
                "sha256:5de53a28f40ef3c4fd57aeab6b590c2c663de87a5af76136ced519923d3efbb3",
                "sha256:61b2b33ede821b94fa99ce0b09c9ece049c7067a33b279f343adfe35108a4ea7",
                "sha256:6a3a9b0f45fd75dc05d8e93dc21b18fc1670135ec9544d1ad4acbcf6b86781d0",
                "sha256:76ad8e4c69dadbb31bad17c16baee61c0d1a4a73bed2590b741b2e1a46d3edd0",
                "sha256:7ba19b777dc00194d1b473180d4ca89a054dd18de27d0ee2e42a103ec9b7d014",
                "sha256:7c1b7eab7a49aa96f3db1f716f0113a8a2e93c7375dd3d5d21c4941f1405c9c5",
                "sha256:7fc0eee3046041387cbace9314926aa48b681202f8897f8bff3809967a049036",
                "sha256:8ccd1c5fff1aa1427100ce188557fc31f1e0a383ad8ec42c559aabd4ff08802d",
                "sha256:8e08dd76de80539d613654915a2f5196dbccc67448df291e69a88712ea21e24a",
                "sha256:c18498c50c59263841862ea0501da9f2b3659c00db54abfbf823a80787fde8ce",
                "sha256:c49db89d602c24928e68c0d510f4fcf8989d77defd01c973d6cbe27e684833b1",
                "sha256:ce20044d0317649ddbb4e54dab3c1bcc7483c78c27d3f58ab3d0c7e6bc60d26a",
                "sha256:d1071414dd06ca2eafa90c85a079169bfeb0e5f57fd0b45d44c092546fcd6fd9",
                "sha256:d3be11ac43ab1a3e979dac80843b42226d5d3cccd3986f2e03152720a4297cd7",
                "sha256:db603a1c235d110c860d5f39988ebc8218ee028f07a7cbc056ba6424372ca31b"
            ],
            "version": "==4.5.2"
        },
        "ordered-set": {
            "hashes": [
                "sha256:a7bfa858748c73b096e43db14eb23e2bc714a503f990c89fac8fab9b0ee79724"
            ],
            "version": "==3.1.1"
        },
        "packaging": {
            "hashes": [
                "sha256:0c98a5d0be38ed775798ece1b9727178c4469d9c3b4ada66e8e6b7849f8732af",
                "sha256:9e1cbf8c12b1f1ce0bb5344b8d7ecf66a6f8a6e91bcb0c84593ed6d3ab5c4ab3"
<<<<<<< HEAD
            ],
            "version": "==19.0"
        },
        "pamqp": {
            "hashes": [
                "sha256:2f81b5c186f668a67f165193925b6bfd83db4363a6222f599517f29ecee60b02",
                "sha256:5cd0f5a85e89f20d5f8e19285a1507788031cfca4a9ea6f067e3cf18f5e294e8"
            ],
            "version": "==2.3.0"
        },
        "pillow": {
            "hashes": [
                "sha256:15c056bfa284c30a7f265a41ac4cbbc93bdbfc0dfe0613b9cb8a8581b51a9e55",
                "sha256:1a4e06ba4f74494ea0c58c24de2bb752818e9d504474ec95b0aa94f6b0a7e479",
                "sha256:1c3c707c76be43c9e99cb7e3d5f1bee1c8e5be8b8a2a5eeee665efbf8ddde91a",
                "sha256:1fd0b290203e3b0882d9605d807b03c0f47e3440f97824586c173eca0aadd99d",
                "sha256:24114e4a6e1870c5a24b1da8f60d0ba77a0b4027907860188ea82bd3508c80eb",
                "sha256:258d886a49b6b058cd7abb0ab4b2b85ce78669a857398e83e8b8e28b317b5abb",
                "sha256:33c79b6dd6bc7f65079ab9ca5bebffb5f5d1141c689c9c6a7855776d1b09b7e8",
                "sha256:367385fc797b2c31564c427430c7a8630db1a00bd040555dfc1d5c52e39fcd72",
                "sha256:3c1884ff078fb8bf5f63d7d86921838b82ed4a7d0c027add773c2f38b3168754",
                "sha256:44e5240e8f4f8861d748f2a58b3f04daadab5e22bfec896bf5434745f788f33f",
                "sha256:46aa988e15f3ea72dddd81afe3839437b755fffddb5e173886f11460be909dce",
                "sha256:74d90d499c9c736d52dd6d9b7221af5665b9c04f1767e35f5dd8694324bd4601",
                "sha256:809c0a2ce9032cbcd7b5313f71af4bdc5c8c771cb86eb7559afd954cab82ebb5",
                "sha256:85d1ef2cdafd5507c4221d201aaf62fc9276f8b0f71bd3933363e62a33abc734",
                "sha256:8c3889c7681af77ecfa4431cd42a2885d093ecb811e81fbe5e203abc07e0995b",
                "sha256:9218d81b9fca98d2c47d35d688a0cea0c42fd473159dfd5612dcb0483c63e40b",
                "sha256:9aa4f3827992288edd37c9df345783a69ef58bd20cc02e64b36e44bcd157bbf1",
                "sha256:9d80f44137a70b6f84c750d11019a3419f409c944526a95219bea0ac31f4dd91",
                "sha256:b7ebd36128a2fe93991293f997e44be9286503c7530ace6a55b938b20be288d8",
                "sha256:c4c78e2c71c257c136cdd43869fd3d5e34fc2162dc22e4a5406b0ebe86958239",
                "sha256:c6a842537f887be1fe115d8abb5daa9bc8cc124e455ff995830cc785624a97af",
                "sha256:cf0a2e040fdf5a6d95f4c286c6ef1df6b36c218b528c8a9158ec2452a804b9b8",
                "sha256:cfd28aad6fc61f7a5d4ee556a997dc6e5555d9381d1390c00ecaf984d57e4232",
                "sha256:dca5660e25932771460d4688ccbb515677caaf8595f3f3240ec16c117deff89a",
                "sha256:de7aedc85918c2f887886442e50f52c1b93545606317956d65f342bd81cb4fc3",
                "sha256:e6c0bbf8e277b74196e3140c35f9a1ae3eafd818f7f2d3a15819c49135d6c062"
            ],
            "index": "pypi",
            "version": "==6.0.0"
=======
            ],
            "version": "==19.0"
>>>>>>> 65e141fe
        },
        "pamqp": {
            "hashes": [
<<<<<<< HEAD
                "sha256:2ca080db265ea238dc45f997f94effb62b979a617569889e265c26a839ed6305",
                "sha256:6f79c6afb6ce603009db2042fddc2e348ad093ece9784cbe2daa809499871a23",
                "sha256:70918d06eb0603016d37092a5f2c0228509eb4e6c5a3faacb4184f6ab7be7650",
                "sha256:755187d28d24a9ea63aa2b4c0638be31d65fbf7f0ce16d41261b9f8cb55a1b99",
                "sha256:7baa4b1f2146eb8423ff8303ebde3a20fb444a60db761fba0430d104fe35ddbf",
                "sha256:90b27d4df86395f465a171386bc341098d6d47b65944df46518814ae298f6cc6",
                "sha256:9e090dd6b2afa65cb51c133883b2bf2240fd0f717b130b0048714b33fb0f47ce",
                "sha256:a11b7d63c3718775f6e805d6464cb10943780395ab042c7e5a0a7a9f612735dd",
                "sha256:b253f5dcaa0ac7076b79388a3ac80dd8f3bd979108f813baade40d3a9b8bf0bd",
                "sha256:c7f4f65e44ba35e35ad3febc844270665bba21cfb0fb7d749434e705b556e087",
                "sha256:cdb342e6a254f035bd976d95807a2184038fc088d957a5104dcaab8be602c093",
                "sha256:cf08e164f8bfb83b9fe633feb56f2754fae6baefcea663593794fa0518f8f98c",
                "sha256:df9bc694cf03673878ea8ce674082c5acd134991d64d6c306d4bd61c0c1df98f"
            ],
            "version": "==3.0.0"
=======
                "sha256:2f81b5c186f668a67f165193925b6bfd83db4363a6222f599517f29ecee60b02",
                "sha256:5cd0f5a85e89f20d5f8e19285a1507788031cfca4a9ea6f067e3cf18f5e294e8"
            ],
            "version": "==2.3.0"
>>>>>>> 65e141fe
        },
        "pycares": {
            "hashes": [
                "sha256:2ca080db265ea238dc45f997f94effb62b979a617569889e265c26a839ed6305",
                "sha256:6f79c6afb6ce603009db2042fddc2e348ad093ece9784cbe2daa809499871a23",
                "sha256:70918d06eb0603016d37092a5f2c0228509eb4e6c5a3faacb4184f6ab7be7650",
                "sha256:755187d28d24a9ea63aa2b4c0638be31d65fbf7f0ce16d41261b9f8cb55a1b99",
                "sha256:7baa4b1f2146eb8423ff8303ebde3a20fb444a60db761fba0430d104fe35ddbf",
                "sha256:90b27d4df86395f465a171386bc341098d6d47b65944df46518814ae298f6cc6",
                "sha256:9e090dd6b2afa65cb51c133883b2bf2240fd0f717b130b0048714b33fb0f47ce",
                "sha256:a11b7d63c3718775f6e805d6464cb10943780395ab042c7e5a0a7a9f612735dd",
                "sha256:b253f5dcaa0ac7076b79388a3ac80dd8f3bd979108f813baade40d3a9b8bf0bd",
                "sha256:c7f4f65e44ba35e35ad3febc844270665bba21cfb0fb7d749434e705b556e087",
                "sha256:cdb342e6a254f035bd976d95807a2184038fc088d957a5104dcaab8be602c093",
                "sha256:cf08e164f8bfb83b9fe633feb56f2754fae6baefcea663593794fa0518f8f98c",
                "sha256:df9bc694cf03673878ea8ce674082c5acd134991d64d6c306d4bd61c0c1df98f"
            ],
            "version": "==3.0.0"
        },
        "pycparser": {
            "hashes": [
                "sha256:a988718abfad80b6b157acce7bf130a30876d27603738ac39f140993246b25b3"
            ],
            "version": "==2.19"
        },
        "pygments": {
            "hashes": [
                "sha256:5ffada19f6203563680669ee7f53b64dabbeb100eb51b61996085e99c03b284a",
                "sha256:e8218dd399a61674745138520d0d4cf2621d7e032439341bc3f647bff125818d"
            ],
            "version": "==2.3.1"
        },
        "pynacl": {
            "hashes": [
                "sha256:04e30e5bdeeb2d5b34107f28cd2f5bbfdc6c616f3be88fc6f53582ff1669eeca",
                "sha256:0bfa0d94d2be6874e40f896e0a67e290749151e7de767c5aefbad1121cad7512",
                "sha256:11aa4e141b2456ce5cecc19c130e970793fa3a2c2e6fbb8ad65b28f35aa9e6b6",
                "sha256:13bdc1fe084ff9ac7653ae5a924cae03bf4bb07c6667c9eb5b6eb3c570220776",
                "sha256:14339dc233e7a9dda80a3800e64e7ff89d0878ba23360eea24f1af1b13772cac",
                "sha256:1d33e775fab3f383167afb20b9927aaf4961b953d76eeb271a5703a6d756b65b",
                "sha256:2a42b2399d0428619e58dac7734838102d35f6dcdee149e0088823629bf99fbb",
                "sha256:2dce05ac8b3c37b9e2f65eab56c544885607394753e9613fd159d5e2045c2d98",
                "sha256:63cfccdc6217edcaa48369191ae4dca0c390af3c74f23c619e954973035948cd",
                "sha256:6453b0dae593163ffc6db6f9c9c1597d35c650598e2c39c0590d1757207a1ac2",
                "sha256:73a5a96fb5fbf2215beee2353a128d382dbca83f5341f0d3c750877a236569ef",
                "sha256:8abb4ef79161a5f58848b30ab6fb98d8c466da21fdd65558ce1d7afc02c70b5f",
                "sha256:8ac1167195b32a8755de06efd5b2d2fe76fc864517dab66aaf65662cc59e1988",
                "sha256:8f505f42f659012794414fa57c498404e64db78f1d98dfd40e318c569f3c783b",
                "sha256:9c8a06556918ee8e3ab48c65574f318f5a0a4d31437fc135da7ee9d4f9080415",
                "sha256:a1e25fc5650cf64f01c9e435033e53a4aca9de30eb9929d099f3bb078e18f8f2",
                "sha256:be71cd5fce04061e1f3d39597f93619c80cdd3558a6c9ba99a546f144a8d8101",
                "sha256:c5b1a7a680218dee9da0f1b5e24072c46b3c275d35712bc1d505b85bb03441c0",
                "sha256:cb785db1a9468841a1265c9215c60fe5d7af2fb1b209e3316a152704607fc582",
                "sha256:cf6877124ae6a0698404e169b3ba534542cfbc43f939d46b927d956daf0a373a",
                "sha256:d0eb5b2795b7ee2cbcfcadacbe95a13afbda048a262bd369da9904fecb568975",
                "sha256:d3a934e2b9f20abac009d5b6951067cfb5486889cb913192b4d8288b216842f1",
                "sha256:d795f506bcc9463efb5ebb0f65ed77921dcc9e0a50499dedd89f208445de9ecb",
                "sha256:d8aaf7e5d6b0e0ef7d6dbf7abeb75085713d0100b4eb1a4e4e857de76d77ac45",
                "sha256:de2aaca8386cf4d70f1796352f2346f48ddb0bed61dc43a3ce773ba12e064031",
                "sha256:e0d38fa0a75f65f556fb912f2c6790d1fa29b7dd27a1d9cc5591b281321eaaa9",
                "sha256:eb2acabbd487a46b38540a819ef67e477a674481f84a82a7ba2234b9ba46f752",
                "sha256:eeee629828d0eb4f6d98ac41e9a3a6461d114d1d0aa111a8931c049359298da0",
                "sha256:f5836463a3c0cca300295b229b6c7003c415a9d11f8f9288ddbd728e2746524c",
                "sha256:f5ce9e26d25eb0b2d96f3ef0ad70e1d3ae89b5d60255c462252a3e456a48c053",
                "sha256:fabf73d5d0286f9e078774f3435601d2735c94ce9e514ac4fb945701edead7e4"
            ],
            "version": "==1.2.1"
        },
        "pyparsing": {
            "hashes": [
                "sha256:1873c03321fc118f4e9746baf201ff990ceb915f433f23b395f5580d1840cb2a",
                "sha256:9b6323ef4ab914af344ba97510e966d64ba91055d6b9afa6b30799340e89cc03"
            ],
            "version": "==2.4.0"
        },
        "python-dateutil": {
            "hashes": [
                "sha256:7e6584c74aeed623791615e26efd690f29817a27c73085b78e4bad02493df2fb",
                "sha256:c89805f6f4d64db21ed966fda138f8a5ed7a4fdbc1a8ee329ce1b74e3c74da9e"
            ],
            "index": "pypi",
            "version": "==2.8.0"
        },
        "python-json-logger": {
            "hashes": [
                "sha256:b7a31162f2a01965a5efb94453ce69230ed208468b0bbc7fdfc56e6d8df2e281"
            ],
            "version": "==0.1.11"
        },
        "pytz": {
            "hashes": [
                "sha256:303879e36b721603cc54604edcac9d20401bdbe31e1e4fdee5b9f98d5d31dfda",
                "sha256:d747dd3d23d77ef44c6a3526e274af6efeb0a6f1afd5a69ba4d5be4098c8e141"
            ],
            "version": "==2019.1"
        },
        "pyyaml": {
            "hashes": [
                "sha256:1adecc22f88d38052fb787d959f003811ca858b799590a5eaa70e63dca50308c",
                "sha256:436bc774ecf7c103814098159fbb84c2715d25980175292c648f2da143909f95",
                "sha256:460a5a4248763f6f37ea225d19d5c205677d8d525f6a83357ca622ed541830c2",
                "sha256:5a22a9c84653debfbf198d02fe592c176ea548cccce47553f35f466e15cf2fd4",
                "sha256:7a5d3f26b89d688db27822343dfa25c599627bc92093e788956372285c6298ad",
                "sha256:9372b04a02080752d9e6f990179a4ab840227c6e2ce15b95e1278456664cf2ba",
                "sha256:a5dcbebee834eaddf3fa7366316b880ff4062e4bcc9787b78c7fbb4a26ff2dd1",
                "sha256:aee5bab92a176e7cd034e57f46e9df9a9862a71f8f37cad167c6fc74c65f5b4e",
                "sha256:c51f642898c0bacd335fc119da60baae0824f2cde95b0330b56c0553439f0673",
                "sha256:c68ea4d3ba1705da1e0d85da6684ac657912679a649e8868bd850d2c299cce13",
                "sha256:e23d0cc5299223dcc37885dae624f382297717e459ea24053709675a976a3e19"
            ],
            "index": "pypi",
            "version": "==5.1"
        },
        "regex": {
            "hashes": [
<<<<<<< HEAD
                "sha256:020429dcf9b76cc7648a99c81b3a70154e45afebc81e0b85364457fe83b525e4",
                "sha256:0552802b1c3f3c7e4fee8c85e904a13c48226020aa1a0593246888a1ac55aaaf",
                "sha256:308965a80b92e1fec263ac1e4f1094317809a72bc4d26be2ec8a5fd026301175",
                "sha256:4d627feef04eb626397aa7bdec772774f53d63a1dc7cc5ee4d1bd2786a769d19",
                "sha256:93d1f9fcb1d25e0b4bd622eeba95b080262e7f8f55e5b43c76b8a5677e67334c",
                "sha256:c3859bbf29b1345d694f069ddfe53d6907b0393fda5e3794c800ad02902d78e9",
                "sha256:d56ce4c7b1a189094b9bee3b81c4aeb3f1ba3e375e91627ec8561b6ab483d0a8",
                "sha256:ebc5ef4e10fa3312fa1967dc0a894e6bd985a046768171f042ac3974fadc9680",
                "sha256:f9cd39066048066a4abe4c18fb213bc541339728005e72263f023742fb912585"
            ],
            "version": "==2019.4.14"
        },
        "requests": {
            "hashes": [
                "sha256:502a824f31acdacb3a35b6690b5fbf0bc41d63a24a45c4004352b0242707598e",
                "sha256:7bf2a778576d825600030a110f3c0e3e8edc51dfaafe1c146e39a2027784957b"
            ],
=======
                "sha256:502a824f31acdacb3a35b6690b5fbf0bc41d63a24a45c4004352b0242707598e",
                "sha256:7bf2a778576d825600030a110f3c0e3e8edc51dfaafe1c146e39a2027784957b"
            ],
>>>>>>> 65e141fe
            "index": "pypi",
            "version": "==2.21.0"
        },
        "six": {
            "hashes": [
                "sha256:3350809f0555b11f552448330d0b52d5f24c91a322ea4a15ef22629740f3761c",
                "sha256:d16a0141ec1a18405cd4ce8b4613101da75da0e9a7aec5bdd4fa804d0e0eba73"
            ],
            "version": "==1.12.0"
        },
        "snowballstemmer": {
            "hashes": [
                "sha256:919f26a68b2c17a7634da993d91339e288964f93c274f1343e3bbbe2096e1128",
                "sha256:9f3bcd3c401c3e862ec0ebe6d2c069ebc012ce142cce209c098ccb5b09136e89"
            ],
            "version": "==1.2.1"
        },
        "soupsieve": {
            "hashes": [
                "sha256:6898e82ecb03772a0d82bd0d0a10c0d6dcc342f77e0701d0ec4a8271be465ece",
                "sha256:b20eff5e564529711544066d7dc0f7661df41232ae263619dede5059799cdfca"
            ],
            "version": "==1.9.1"
        },
        "sphinx": {
            "hashes": [
                "sha256:423280646fb37944dd3c85c58fb92a20d745793a9f6c511f59da82fa97cd404b",
                "sha256:de930f42600a4fef993587633984cc5027dedba2464bcf00ddace26b40f8d9ce"
            ],
            "index": "pypi",
            "version": "==2.0.1"
        },
        "sphinxcontrib-applehelp": {
            "hashes": [
                "sha256:edaa0ab2b2bc74403149cb0209d6775c96de797dfd5b5e2a71981309efab3897",
                "sha256:fb8dee85af95e5c30c91f10e7eb3c8967308518e0f7488a2828ef7bc191d0d5d"
            ],
            "version": "==1.0.1"
        },
        "sphinxcontrib-devhelp": {
            "hashes": [
                "sha256:6c64b077937330a9128a4da74586e8c2130262f014689b4b89e2d08ee7294a34",
                "sha256:9512ecb00a2b0821a146736b39f7aeb90759834b07e81e8cc23a9c70bacb9981"
            ],
            "version": "==1.0.1"
        },
        "sphinxcontrib-htmlhelp": {
            "hashes": [
                "sha256:4670f99f8951bd78cd4ad2ab962f798f5618b17675c35c5ac3b2132a14ea8422",
                "sha256:d4fd39a65a625c9df86d7fa8a2d9f3cd8299a3a4b15db63b50aac9e161d8eff7"
            ],
            "version": "==1.0.2"
        },
        "sphinxcontrib-jsmath": {
            "hashes": [
                "sha256:2ec2eaebfb78f3f2078e73666b1415417a116cc848b72e5172e596c871103178",
                "sha256:a9925e4a4587247ed2191a22df5f6970656cb8ca2bd6284309578f2153e0c4b8"
            ],
            "version": "==1.0.1"
        },
        "sphinxcontrib-qthelp": {
            "hashes": [
                "sha256:513049b93031beb1f57d4daea74068a4feb77aa5630f856fcff2e50de14e9a20",
                "sha256:79465ce11ae5694ff165becda529a600c754f4bc459778778c7017374d4d406f"
            ],
            "version": "==1.0.2"
        },
        "sphinxcontrib-serializinghtml": {
            "hashes": [
                "sha256:c0efb33f8052c04fd7a26c0a07f1678e8512e0faec19f4aa8f2473a8b81d5227",
                "sha256:db6615af393650bf1151a6cd39120c29abaf93cc60db8c48eb2dddbfdc3a9768"
            ],
            "version": "==1.1.3"
<<<<<<< HEAD
        },
        "typing": {
            "hashes": [
                "sha256:4027c5f6127a6267a435201981ba156de91ad0d1d98e9ddc2aa173453453492d",
                "sha256:57dcf675a99b74d64dacf6fba08fb17cf7e3d5fdff53d4a30ea2a5e7e52543d4",
                "sha256:a4c8473ce11a65999c8f59cb093e70686b6c84c98df58c1dae9b3b196089858a"
            ],
            "markers": "python_version < '3.7'",
            "version": "==3.6.6"
        },
        "tzlocal": {
            "hashes": [
                "sha256:4ebeb848845ac898da6519b9b31879cf13b6626f7184c496037b818e238f2c4e"
            ],
            "version": "==1.5.1"
=======
>>>>>>> 65e141fe
        },
        "urllib3": {
            "hashes": [
                "sha256:4c291ca23bbb55c76518905869ef34bdd5f0e46af7afe6861e8375643ffee1a0",
                "sha256:9a247273df709c4fedb38c711e44292304f73f39ab01beda9f6b9fc375669ac3"
            ],
<<<<<<< HEAD
=======
            "index": "pypi",
>>>>>>> 65e141fe
            "version": "==1.24.2"
        },
        "websockets": {
            "hashes": [
                "sha256:0e2f7d6567838369af074f0ef4d0b802d19fa1fee135d864acc656ceefa33136",
                "sha256:2a16dac282b2fdae75178d0ed3d5b9bc3258dabfae50196cbb30578d84b6f6a6",
                "sha256:5a1fa6072405648cb5b3688e9ed3b94be683ce4a4e5723e6f5d34859dee495c1",
                "sha256:5c1f55a1274df9d6a37553fef8cff2958515438c58920897675c9bc70f5a0538",
                "sha256:669d1e46f165e0ad152ed8197f7edead22854a6c90419f544e0f234cc9dac6c4",
                "sha256:695e34c4dbea18d09ab2c258994a8bf6a09564e762655408241f6a14592d2908",
                "sha256:6b2e03d69afa8d20253455e67b64de1a82ff8612db105113cccec35d3f8429f0",
                "sha256:79ca7cdda7ad4e3663ea3c43bfa8637fc5d5604c7737f19a8964781abbd1148d",
                "sha256:7fd2dd9a856f72e6ed06f82facfce01d119b88457cd4b47b7ae501e8e11eba9c",
                "sha256:82c0354ac39379d836719a77ee360ef865377aa6fdead87909d50248d0f05f4d",
                "sha256:8f3b956d11c5b301206382726210dc1d3bee1a9ccf7aadf895aaf31f71c3716c",
                "sha256:91ec98640220ae05b34b79ee88abf27f97ef7c61cf525eec57ea8fcea9f7dddb",
                "sha256:952be9540d83dba815569d5cb5f31708801e0bbfc3a8c5aef1890b57ed7e58bf",
                "sha256:99ac266af38ba1b1fe13975aea01ac0e14bb5f3a3200d2c69f05385768b8568e",
                "sha256:9fa122e7adb24232247f8a89f2d9070bf64b7869daf93ac5e19546b409e47e96",
                "sha256:a0873eadc4b8ca93e2e848d490809e0123eea154aa44ecd0109c4d0171869584",
                "sha256:cb998bd4d93af46b8b49ecf5a72c0a98e5cc6d57fdca6527ba78ad89d6606484",
                "sha256:e02e57346f6a68523e3c43bbdf35dde5c440318d1f827208ae455f6a2ace446d",
                "sha256:e79a5a896bcee7fff24a788d72e5c69f13e61369d055f28113e71945a7eb1559",
                "sha256:ee55eb6bcf23ecc975e6b47c127c201b913598f38b6a300075f84eeef2d3baff",
                "sha256:f1414e6cbcea8d22843e7eafdfdfae3dd1aba41d1945f6ca66e4806c07c4f454"
            ],
            "version": "==6.0"
        },
        "yarl": {
            "hashes": [
                "sha256:024ecdc12bc02b321bc66b41327f930d1c2c543fa9a561b39861da9388ba7aa9",
                "sha256:2f3010703295fbe1aec51023740871e64bb9664c789cba5a6bdf404e93f7568f",
                "sha256:3890ab952d508523ef4881457c4099056546593fa05e93da84c7250516e632eb",
                "sha256:3e2724eb9af5dc41648e5bb304fcf4891adc33258c6e14e2a7414ea32541e320",
                "sha256:5badb97dd0abf26623a9982cd448ff12cb39b8e4c94032ccdedf22ce01a64842",
                "sha256:73f447d11b530d860ca1e6b582f947688286ad16ca42256413083d13f260b7a0",
                "sha256:7ab825726f2940c16d92aaec7d204cfc34ac26c0040da727cf8ba87255a33829",
                "sha256:b25de84a8c20540531526dfbb0e2d2b648c13fd5dd126728c496d7c3fea33310",
                "sha256:c6e341f5a6562af74ba55205dbd56d248daf1b5748ec48a0200ba227bb9e33f4",
                "sha256:c9bb7c249c4432cd47e75af3864bc02d26c9594f49c82e2a28624417f0ae63b8",
                "sha256:e060906c0c585565c718d1c3841747b61c5439af2211e185f6739a9412dfbde1"
            ],
            "version": "==1.3.0"
        }
    },
    "develop": {
<<<<<<< HEAD
        "atomicwrites": {
            "hashes": [
                "sha256:03472c30eb2c5d1ba9227e4c2ca66ab8287fbfbbda3888aa93dc2e28fc6811b4",
                "sha256:75a9445bac02d8d058d5e1fe689654ba5a6556a1dfd8ce6ec55a0ed79866cfa6"
            ],
            "version": "==1.3.0"
=======
        "aspy.yaml": {
            "hashes": [
                "sha256:ae249074803e8b957c83fdd82a99160d0d6d26dff9ba81ba608b42eebd7d8cd3",
                "sha256:c7390d79f58eb9157406966201abf26da0d56c07e0ff0deadc39c8f4dbc13482"
            ],
            "version": "==1.2.0"
>>>>>>> 65e141fe
        },
        "attrs": {
            "hashes": [
                "sha256:69c0dbf2ed392de1cb5ec704444b08a5ef81680a61cb899dc08127123af36a79",
                "sha256:f0b870f674851ecbfbbbd364d6b5cbdff9dcedbc7f3f5e18a6891057f21fe399"
            ],
            "version": "==19.1.0"
        },
        "certifi": {
            "hashes": [
                "sha256:59b7658e26ca9c7339e00f8f4636cdfe59d34fa37b9b04f6f9e9926b3cece1a5",
                "sha256:b26104d6835d1f5e49452a26eb2ff87fe7090b89dfcaee5ea2212697e1e1d7ae"
            ],
            "version": "==2019.3.9"
<<<<<<< HEAD
=======
        },
        "cfgv": {
            "hashes": [
                "sha256:6e9f2feea5e84bc71e56abd703140d7a2c250fc5ba38b8702fd6a68ed4e3b2ef",
                "sha256:e7f186d4a36c099a9e20b04ac3108bd8bb9b9257e692ce18c8c3764d5cb12172"
            ],
            "version": "==1.6.0"
>>>>>>> 65e141fe
        },
        "chardet": {
            "hashes": [
                "sha256:84ab92ed1c4d4f16916e05906b6b75a6c0fb5db821cc65e70cbd64a3e2a5eaae",
                "sha256:fc323ffcaeaed0e0a02bf4d117757b98aed530d9ed4531e3e15460124c106691"
            ],
            "version": "==3.0.4"
        },
        "click": {
            "hashes": [
                "sha256:2335065e6395b9e67ca716de5f7526736bfa6ceead690adf616d925bdc622b13",
                "sha256:5b94b49521f6456670fdb30cd82a4eca9412788a93fa6dd6df72c94d5a8ff2d7"
            ],
            "version": "==7.0"
        },
        "colorama": {
            "hashes": [
                "sha256:05eed71e2e327246ad6b38c540c4a3117230b19679b875190486ddd2d721422d",
                "sha256:f8ac84de7840f5b9c4e3347b3c1eaa50f7e49c2b07596221daec5edaabbd7c48"
            ],
            "markers": "sys_platform == 'win32'",
            "version": "==0.4.1"
        },
        "dodgy": {
            "hashes": [
                "sha256:65e13cf878d7aff129f1461c13cb5fd1bb6dfe66bb5327e09379c3877763280c"
            ],
            "index": "pypi",
            "version": "==0.1.9"
        },
        "dparse": {
            "hashes": [
                "sha256:00a5fdfa900629e5159bf3600d44905b333f4059a3366f28e0dbd13eeab17b19",
                "sha256:cef95156fa0adedaf042cd42f9990974bec76f25dfeca4dc01f381a243d5aa5b"
            ],
            "version": "==0.4.1"
        },
        "entrypoints": {
            "hashes": [
                "sha256:589f874b313739ad35be6e0cd7efde2a4e9b6fea91edcc34e58ecbb8dbe56d19",
                "sha256:c70dd71abe5a8c85e55e12c19bd91ccfeec11a6e99044204511f9ed547d48451"
            ],
            "version": "==0.3"
        },
        "flake8": {
            "hashes": [
                "sha256:859996073f341f2670741b51ec1e67a01da142831aa1fdc6242dbf88dffbe661",
                "sha256:a796a115208f5c03b18f332f7c11729812c8c3ded6c46319c59b53efd3819da8"
            ],
            "index": "pypi",
            "version": "==3.7.7"
        },
        "flake8-bugbear": {
            "hashes": [
                "sha256:5070774b668be92c4312e5ca82748ddf4ecaa7a24ff062662681bb745c7896eb",
                "sha256:fef9c9826d14ec23187ae1edeb3c6513c4e46bf0e70d86bac38f7d9aabae113d"
            ],
            "index": "pypi",
            "version": "==19.3.0"
        },
        "flake8-import-order": {
            "hashes": [
                "sha256:90a80e46886259b9c396b578d75c749801a41ee969a235e163cfe1be7afd2543",
                "sha256:a28dc39545ea4606c1ac3c24e9d05c849c6e5444a50fb7e9cdd430fc94de6e92"
            ],
            "index": "pypi",
            "version": "==0.18.1"
        },
        "flake8-string-format": {
            "hashes": [
                "sha256:68ea72a1a5b75e7018cae44d14f32473c798cf73d75cbaed86c6a9a907b770b2",
                "sha256:774d56103d9242ed968897455ef49b7d6de272000cfa83de5814273a868832f1"
            ],
            "index": "pypi",
            "version": "==0.2.3"
        },
        "flake8-tidy-imports": {
            "hashes": [
                "sha256:1c476aabc6e8db26dc75278464a3a392dba0ea80562777c5f13fd5cdf2646154",
                "sha256:b3f5b96affd0f57cacb6621ed28286ce67edaca807757b51227043ebf7b136a1"
            ],
            "index": "pypi",
            "version": "==2.0.0"
        },
        "flake8-todo": {
            "hashes": [
                "sha256:6e4c5491ff838c06fe5a771b0e95ee15fc005ca57196011011280fc834a85915"
            ],
            "index": "pypi",
            "version": "==0.7"
        },
        "identify": {
            "hashes": [
                "sha256:443f419ca6160773cbaf22dbb302b1e436a386f23129dbb5482b68a147c2eca9",
                "sha256:bd7f15fe07112b713fb68fbdde3a34dd774d9062128f2c398104889f783f989d"
            ],
            "version": "==1.4.2"
        },
        "idna": {
            "hashes": [
                "sha256:c357b3f628cf53ae2c4c05627ecc484553142ca23264e593d327bcde5e9c3407",
                "sha256:ea8b7f6188e6fa117537c3df7da9fc686d485087abf6ac197f9c46432f7e4a3c"
<<<<<<< HEAD
            ],
            "version": "==2.8"
=======
            ],
            "version": "==2.8"
        },
        "importlib-metadata": {
            "hashes": [
                "sha256:46fc60c34b6ed7547e2a723fc8de6dc2e3a1173f8423246b3ce497f064e9c3de",
                "sha256:bc136180e961875af88b1ab85b4009f4f1278f8396a60526c0009f503a1a96ca"
            ],
            "version": "==0.9"
>>>>>>> 65e141fe
        },
        "mccabe": {
            "hashes": [
                "sha256:ab8a6258860da4b6677da4bd2fe5dc2c659cff31b3ee4f7f5d64e79735b80d42",
                "sha256:dd8d182285a0fe56bace7f45b5e7d1a6ebcbf524e8f3bd87eb0f125271b8831f"
            ],
            "version": "==0.6.1"
        },
<<<<<<< HEAD
        "more-itertools": {
            "hashes": [
                "sha256:2112d2ca570bb7c3e53ea1a35cd5df42bb0fd10c45f0fb97178679c3c03d64c7",
                "sha256:c3e4748ba1aad8dba30a4886b0b1a2004f9a863837b8654e7059eebf727afa5a"
            ],
            "markers": "python_version > '2.7'",
            "version": "==7.0.0"
=======
        "nodeenv": {
            "hashes": [
                "sha256:ad8259494cf1c9034539f6cced78a1da4840a4b157e23640bc4a0c0546b0cb7a"
            ],
            "version": "==1.3.3"
>>>>>>> 65e141fe
        },
        "packaging": {
            "hashes": [
                "sha256:0c98a5d0be38ed775798ece1b9727178c4469d9c3b4ada66e8e6b7849f8732af",
                "sha256:9e1cbf8c12b1f1ce0bb5344b8d7ecf66a6f8a6e91bcb0c84593ed6d3ab5c4ab3"
            ],
            "version": "==19.0"
        },
<<<<<<< HEAD
        "pluggy": {
            "hashes": [
                "sha256:19ecf9ce9db2fce065a7a0586e07cfb4ac8614fe96edf628a264b1c70116cf8f",
                "sha256:84d306a647cc805219916e62aab89caa97a33a1dd8c342e87a37f91073cd4746"
            ],
            "version": "==0.9.0"
        },
        "py": {
            "hashes": [
                "sha256:64f65755aee5b381cea27766a3a147c3f15b9b6b9ac88676de66ba2ae36793fa",
                "sha256:dc639b046a6e2cff5bbe40194ad65936d6ba360b52b3c3fe1d08a82dd50b5e53"
            ],
            "version": "==1.8.0"
=======
        "pre-commit": {
            "hashes": [
                "sha256:2576a2776098f3902ef9540a84696e8e06bf18a337ce43a6a889e7fa5d26c4c5",
                "sha256:82f2f2d657d7f9280de9f927ae56886d60b9ef7f3714eae92d12713cd9cb9e11"
            ],
            "index": "pypi",
            "version": "==1.15.2"
>>>>>>> 65e141fe
        },
        "pycodestyle": {
            "hashes": [
                "sha256:95a2219d12372f05704562a14ec30bc76b05a5b297b21a5dfe3f6fac3491ae56",
                "sha256:e40a936c9a450ad81df37f549d676d127b1b66000a6c500caa2b085bc0ca976c"
            ],
            "version": "==2.5.0"
        },
        "pyflakes": {
            "hashes": [
                "sha256:17dbeb2e3f4d772725c777fabc446d5634d1038f234e77343108ce445ea69ce0",
                "sha256:d976835886f8c5b31d47970ed689944a0262b5f3afa00a5a7b4dc81e5449f8a2"
            ],
            "version": "==2.1.1"
        },
        "pyparsing": {
            "hashes": [
                "sha256:1873c03321fc118f4e9746baf201ff990ceb915f433f23b395f5580d1840cb2a",
                "sha256:9b6323ef4ab914af344ba97510e966d64ba91055d6b9afa6b30799340e89cc03"
            ],
            "version": "==2.4.0"
<<<<<<< HEAD
        },
        "pytest": {
            "hashes": [
                "sha256:3773f4c235918987d51daf1db66d51c99fac654c81d6f2f709a046ab446d5e5d",
                "sha256:b7802283b70ca24d7119b32915efa7c409982f59913c1a6c0640aacf118b95f5"
            ],
            "index": "pypi",
            "version": "==4.4.1"
=======
>>>>>>> 65e141fe
        },
        "pyyaml": {
            "hashes": [
                "sha256:1adecc22f88d38052fb787d959f003811ca858b799590a5eaa70e63dca50308c",
                "sha256:436bc774ecf7c103814098159fbb84c2715d25980175292c648f2da143909f95",
                "sha256:460a5a4248763f6f37ea225d19d5c205677d8d525f6a83357ca622ed541830c2",
                "sha256:5a22a9c84653debfbf198d02fe592c176ea548cccce47553f35f466e15cf2fd4",
                "sha256:7a5d3f26b89d688db27822343dfa25c599627bc92093e788956372285c6298ad",
                "sha256:9372b04a02080752d9e6f990179a4ab840227c6e2ce15b95e1278456664cf2ba",
                "sha256:a5dcbebee834eaddf3fa7366316b880ff4062e4bcc9787b78c7fbb4a26ff2dd1",
                "sha256:aee5bab92a176e7cd034e57f46e9df9a9862a71f8f37cad167c6fc74c65f5b4e",
                "sha256:c51f642898c0bacd335fc119da60baae0824f2cde95b0330b56c0553439f0673",
                "sha256:c68ea4d3ba1705da1e0d85da6684ac657912679a649e8868bd850d2c299cce13",
                "sha256:e23d0cc5299223dcc37885dae624f382297717e459ea24053709675a976a3e19"
            ],
            "index": "pypi",
            "version": "==5.1"
        },
        "requests": {
            "hashes": [
                "sha256:502a824f31acdacb3a35b6690b5fbf0bc41d63a24a45c4004352b0242707598e",
                "sha256:7bf2a778576d825600030a110f3c0e3e8edc51dfaafe1c146e39a2027784957b"
            ],
            "index": "pypi",
            "version": "==2.21.0"
        },
        "safety": {
            "hashes": [
                "sha256:0a3a8a178a9c96242b224f033ee8d1d130c0448b0e6622d12deaf37f6c3b4e59",
                "sha256:5059f3ffab3648330548ea9c7403405bbfaf085b11235770825d14c58f24cb78"
            ],
            "index": "pypi",
            "version": "==1.8.5"
        },
        "six": {
            "hashes": [
                "sha256:3350809f0555b11f552448330d0b52d5f24c91a322ea4a15ef22629740f3761c",
                "sha256:d16a0141ec1a18405cd4ce8b4613101da75da0e9a7aec5bdd4fa804d0e0eba73"
            ],
            "version": "==1.12.0"
<<<<<<< HEAD
=======
        },
        "toml": {
            "hashes": [
                "sha256:229f81c57791a41d65e399fc06bf0848bab550a9dfd5ed66df18ce5f05e73d5c",
                "sha256:235682dd292d5899d361a811df37e04a8828a5b1da3115886b73cf81ebc9100e"
            ],
            "version": "==0.10.0"
>>>>>>> 65e141fe
        },
        "urllib3": {
            "hashes": [
                "sha256:4c291ca23bbb55c76518905869ef34bdd5f0e46af7afe6861e8375643ffee1a0",
                "sha256:9a247273df709c4fedb38c711e44292304f73f39ab01beda9f6b9fc375669ac3"
<<<<<<< HEAD
            ],
            "version": "==1.24.2"
=======
            ],
            "index": "pypi",
            "version": "==1.24.2"
        },
        "virtualenv": {
            "hashes": [
                "sha256:15ee248d13e4001a691d9583948ad3947bcb8a289775102e4c4aa98a8b7a6d73",
                "sha256:bfc98bb9b42a3029ee41b96dc00a34c2f254cbf7716bec824477b2c82741a5c4"
            ],
            "version": "==16.5.0"
        },
        "zipp": {
            "hashes": [
                "sha256:139391b239594fd8b91d856bc530fbd2df0892b17dd8d98a91f018715954185f",
                "sha256:8047e4575ce8d700370a3301bbfc972896a5845eb62dd535da395b86be95dfad"
            ],
            "version": "==0.4.0"
>>>>>>> 65e141fe
        }
    }
}<|MERGE_RESOLUTION|>--- conflicted
+++ resolved
@@ -1,11 +1,7 @@
 {
     "_meta": {
         "hash": {
-<<<<<<< HEAD
-            "sha256": "927aabf1a7c4b9e097c3521012e20e030c4f493298fbc489713b30eaff48e732"
-=======
-            "sha256": "ab3b63b74dbf35fb960913a91e10282121a2776e935d98f0b4c3d780715f7a6b"
->>>>>>> 65e141fe
+            "sha256": "ad3b645e777f7b21a2bfb472e182361f904ae5f1f41df59300c4c68c89bd2fd1"
         },
         "pipfile-spec": 6,
         "requires": {
@@ -22,11 +18,11 @@
     "default": {
         "aio-pika": {
             "hashes": [
-                "sha256:300474d8b0e9ccde17b2d1e71c3b4f7ba86559cc0842b9355b9eccb12be4a02a",
-                "sha256:3bc547600344beba8f36edfd1b1ec1c8b30f803ea7c11eaf249683099d07c98b"
-            ],
-            "index": "pypi",
-            "version": "==5.5.2"
+                "sha256:47b12535897117b9876db2e2c0506b6c89bd4dbd90617cd8b20163d4196137ed",
+                "sha256:821ee9f652ba472919ebffdc37c661fc740c24309a2291b37ac8a160b4003ce6"
+            ],
+            "index": "pypi",
+            "version": "==5.5.3"
         },
         "aiodns": {
             "hashes": [
@@ -66,17 +62,10 @@
         },
         "aiormq": {
             "hashes": [
-<<<<<<< HEAD
-                "sha256:2e18576a90dfdaa91f705bd226506d9589353350f09b7121179c0bf5350a79a8",
-                "sha256:be3e74b6f4a490ea1f3d393c186e98e8214cdde26f7073812b23fc002fff7383"
-            ],
-            "version": "==2.5.1"
-=======
-                "sha256:79b41e51481fb7617279414e4428a644a944beb4dea8ea0febd67a8902976250",
-                "sha256:f134cc91ac111b0135c97539272579b1d15b69f25c75a935f6ee39e5194df231"
-            ],
-            "version": "==2.5.2"
->>>>>>> 65e141fe
+                "sha256:038bd43d68f8e77bf79c7cc362da9df5ca6497c23c3bf20ee43ce1622448ef8a",
+                "sha256:f36be480de4009ddb621a8795c52f0c146813799f56d79e126dfa60e13e41dd9"
+            ],
+            "version": "==2.5.5"
         },
         "alabaster": {
             "hashes": [
@@ -101,10 +90,10 @@
         },
         "babel": {
             "hashes": [
-                "sha256:6778d85147d5d85345c14a26aada5e478ab04e39b078b0745ee6870c2b5cf669",
-                "sha256:8cba50f48c529ca3fa18cf81fa9403be176d374ac4d60738b839122dfaaa3d23"
-            ],
-            "version": "==2.6.0"
+                "sha256:af92e6106cb7c55286b25b38ad7695f8b4efb36a90ba483d7f7a6628c46158ab",
+                "sha256:e86135ae101e31e2c8ec20a4e0c5220f4eed12487d5cf3f78be7e98d3a57fc28"
+            ],
+            "version": "==2.7.0"
         },
         "beautifulsoup4": {
             "hashes": [
@@ -116,10 +105,10 @@
         },
         "certifi": {
             "hashes": [
-                "sha256:59b7658e26ca9c7339e00f8f4636cdfe59d34fa37b9b04f6f9e9926b3cece1a5",
-                "sha256:b26104d6835d1f5e49452a26eb2ff87fe7090b89dfcaee5ea2212697e1e1d7ae"
-            ],
-            "version": "==2019.3.9"
+                "sha256:046832c04d4e752f37383b628bc601a7ea7211496b4638f6514d0e5b9acc4939",
+                "sha256:945e3ba63a0b9f577b1395204e13c3a231f9bc0223888be653286534e5873695"
+            ],
+            "version": "==2019.6.16"
         },
         "cffi": {
             "hashes": [
@@ -161,14 +150,6 @@
             ],
             "version": "==3.0.4"
         },
-        "colorama": {
-            "hashes": [
-                "sha256:05eed71e2e327246ad6b38c540c4a3117230b19679b875190486ddd2d721422d",
-                "sha256:f8ac84de7840f5b9c4e3347b3c1eaa50f7e49c2b07596221daec5edaabbd7c48"
-            ],
-            "markers": "sys_platform == 'win32'",
-            "version": "==0.4.1"
-        },
         "dateparser": {
             "hashes": [
                 "sha256:42d51be54e74a8e80a4d76d1fa6e4edd997098fce24ad2d94a2eab5ef247193e",
@@ -215,16 +196,6 @@
                 "sha256:ea8b7f6188e6fa117537c3df7da9fc686d485087abf6ac197f9c46432f7e4a3c"
             ],
             "version": "==2.8"
-<<<<<<< HEAD
-        },
-        "idna-ssl": {
-            "hashes": [
-                "sha256:a933e3bb13da54383f9e8f35dc4f9cb9eb9b3b78c6b36f311254d6d0d92c6c7c"
-            ],
-            "markers": "python_version < '3.7'",
-            "version": "==1.1.0"
-=======
->>>>>>> 65e141fe
         },
         "imagesize": {
             "hashes": [
@@ -242,10 +213,10 @@
         },
         "jsonpickle": {
             "hashes": [
-                "sha256:0231d6f7ebc4723169310141352d9c9b7bbbd6f3be110cf634575d2bf2af91f0",
-                "sha256:625098cc8e5854b8c23b587aec33bc8e33e0e597636bfaca76152249c78fe5c1"
-            ],
-            "version": "==1.1"
+                "sha256:d0c5a4e6cb4e58f6d5406bdded44365c2bcf9c836c4f52910cc9ba7245a59dc2",
+                "sha256:d3e922d781b1d0096df2dad89a2e1f47177d7969b596aea806a9d91b4626b29b"
+            ],
+            "version": "==1.2"
         },
         "logmatic-python": {
             "hashes": [
@@ -256,35 +227,33 @@
         },
         "lxml": {
             "hashes": [
-                "sha256:03984196d00670b2ab14ae0ea83d5cc0cfa4f5a42558afa9ab5fa745995328f5",
-                "sha256:0815b0c9f897468de6a386dc15917a0becf48cc92425613aa8bbfc7f0f82951f",
-                "sha256:175f3825f075cf02d15099eb52658457cf0ff103dcf11512b5d2583e1d40f58b",
-                "sha256:30e14c62d88d1e01a26936ecd1c6e784d4afc9aa002bba4321c5897937112616",
-                "sha256:3210da6f36cf4b835ff1be853962b22cc354d506f493b67a4303c88bbb40d57b",
-                "sha256:40f60819fbd5bad6e191ba1329bfafa09ab7f3f174b3d034d413ef5266963294",
-                "sha256:43b26a865a61549919f8a42e094dfdb62847113cf776d84bd6b60e4e3fc20ea3",
-                "sha256:4a03dd682f8e35a10234904e0b9508d705ff98cf962c5851ed052e9340df3d90",
-                "sha256:62f382cddf3d2e52cf266e161aa522d54fd624b8cc567bc18f573d9d50d40e8e",
-                "sha256:7b98f0325be8450da70aa4a796c4f06852949fe031878b4aa1d6c417a412f314",
-                "sha256:846a0739e595871041385d86d12af4b6999f921359b38affb99cdd6b54219a8f",
-                "sha256:a3080470559938a09a5d0ec558c005282e99ac77bf8211fb7b9a5c66390acd8d",
-                "sha256:ad841b78a476623955da270ab8d207c3c694aa5eba71f4792f65926dc46c6ee8",
-                "sha256:afdd75d9735e44c639ffd6258ce04a2de3b208f148072c02478162d0944d9da3",
-                "sha256:b4fbf9b552faff54742bcd0791ab1da5863363fb19047e68f6592be1ac2dab33",
-                "sha256:b90c4e32d6ec089d3fa3518436bdf5ce4d902a0787dbd9bb09f37afe8b994317",
-                "sha256:b91cfe4438c741aeff662d413fd2808ac901cc6229c838236840d11de4586d63",
-                "sha256:bdb0593a42070b0a5f138b79b872289ee73c8e25b3f0bea6564e795b55b6bcdd",
-                "sha256:c4e4bca2bb68ce22320297dfa1a7bf070a5b20bcbaec4ee023f83d2f6e76496f",
-                "sha256:cec4ab14af9eae8501be3266ff50c3c2aecc017ba1e86c160209bb4f0423df6a",
-                "sha256:e83b4b2bf029f5104bc1227dbb7bf5ace6fd8fabaebffcd4f8106fafc69fc45f",
-                "sha256:e995b3734a46d41ae60b6097f7c51ba9958648c6d1e0935b7e0ee446ee4abe22",
-                "sha256:f679d93dec7f7210575c85379a31322df4c46496f184ef650d3aba1484b38a2d",
-                "sha256:fd213bb5166e46974f113c8228daaef1732abc47cb561ce9c4c8eaed4bd3b09b",
-                "sha256:fdcb57b906dbc1f80666e6290e794ab8fb959a2e17aa5aee1758a85d1da4533f",
-                "sha256:ff424b01d090ffe1947ec7432b07f536912e0300458f9a7f48ea217dd8362b86"
-            ],
-            "index": "pypi",
-            "version": "==4.3.3"
+                "sha256:06c7616601430aa140a69f97e3116308fffe0848f543b639a5ec2e8920ae72fd",
+                "sha256:177202792f9842374a8077735c69c41a4282183f7851443d2beb8ee310720819",
+                "sha256:19317ad721ceb9e39847d11131903931e2794e447d4751ebb0d9236f1b349ff2",
+                "sha256:36d206e62f3e5dbaafd4ec692b67157e271f5da7fd925fda8515da675eace50d",
+                "sha256:387115b066c797c85f9861a9613abf50046a15aac16759bc92d04f94acfad082",
+                "sha256:3ce1c49d4b4a7bc75fb12acb3a6247bb7a91fe420542e6d671ba9187d12a12c2",
+                "sha256:4d2a5a7d6b0dbb8c37dab66a8ce09a8761409c044017721c21718659fa3365a1",
+                "sha256:58d0a1b33364d1253a88d18df6c0b2676a1746d27c969dc9e32d143a3701dda5",
+                "sha256:62a651c618b846b88fdcae0533ec23f185bb322d6c1845733f3123e8980c1d1b",
+                "sha256:69ff21064e7debc9b1b1e2eee8c2d686d042d4257186d70b338206a80c5bc5ea",
+                "sha256:7060453eba9ba59d821625c6af6a266bd68277dce6577f754d1eb9116c094266",
+                "sha256:7d26b36a9c4bce53b9cfe42e67849ae3c5c23558bc08363e53ffd6d94f4ff4d2",
+                "sha256:83b427ad2bfa0b9705e02a83d8d607d2c2f01889eb138168e462a3a052c42368",
+                "sha256:923d03c84534078386cf50193057aae98fa94cace8ea7580b74754493fda73ad",
+                "sha256:b773715609649a1a180025213f67ffdeb5a4878c784293ada300ee95a1f3257b",
+                "sha256:baff149c174e9108d4a2fee192c496711be85534eab63adb122f93e70aa35431",
+                "sha256:bca9d118b1014b4c2d19319b10a3ebed508ff649396ce1855e1c96528d9b2fa9",
+                "sha256:ce580c28845581535dc6000fc7c35fdadf8bea7ccb57d6321b044508e9ba0685",
+                "sha256:d34923a569e70224d88e6682490e24c842907ba2c948c5fd26185413cbe0cd96",
+                "sha256:dd9f0e531a049d8b35ec5e6c68a37f1ba6ec3a591415e6804cbdf652793d15d7",
+                "sha256:ecb805cbfe9102f3fd3d2ef16dfe5ae9e2d7a7dfbba92f4ff1e16ac9784dbfb0",
+                "sha256:ede9aad2197a0202caff35d417b671f5f91a3631477441076082a17c94edd846",
+                "sha256:ef2d1fc370400e0aa755aab0b20cf4f1d0e934e7fd5244f3dd4869078e4942b9",
+                "sha256:f2fec194a49bfaef42a548ee657362af5c7a640da757f6f452a35da7dd9f923c"
+            ],
+            "index": "pypi",
+            "version": "==4.3.4"
         },
         "markdownify": {
             "hashes": [
@@ -370,7 +339,6 @@
             "hashes": [
                 "sha256:0c98a5d0be38ed775798ece1b9727178c4469d9c3b4ada66e8e6b7849f8732af",
                 "sha256:9e1cbf8c12b1f1ce0bb5344b8d7ecf66a6f8a6e91bcb0c84593ed6d3ab5c4ab3"
-<<<<<<< HEAD
             ],
             "version": "==19.0"
         },
@@ -381,45 +349,8 @@
             ],
             "version": "==2.3.0"
         },
-        "pillow": {
-            "hashes": [
-                "sha256:15c056bfa284c30a7f265a41ac4cbbc93bdbfc0dfe0613b9cb8a8581b51a9e55",
-                "sha256:1a4e06ba4f74494ea0c58c24de2bb752818e9d504474ec95b0aa94f6b0a7e479",
-                "sha256:1c3c707c76be43c9e99cb7e3d5f1bee1c8e5be8b8a2a5eeee665efbf8ddde91a",
-                "sha256:1fd0b290203e3b0882d9605d807b03c0f47e3440f97824586c173eca0aadd99d",
-                "sha256:24114e4a6e1870c5a24b1da8f60d0ba77a0b4027907860188ea82bd3508c80eb",
-                "sha256:258d886a49b6b058cd7abb0ab4b2b85ce78669a857398e83e8b8e28b317b5abb",
-                "sha256:33c79b6dd6bc7f65079ab9ca5bebffb5f5d1141c689c9c6a7855776d1b09b7e8",
-                "sha256:367385fc797b2c31564c427430c7a8630db1a00bd040555dfc1d5c52e39fcd72",
-                "sha256:3c1884ff078fb8bf5f63d7d86921838b82ed4a7d0c027add773c2f38b3168754",
-                "sha256:44e5240e8f4f8861d748f2a58b3f04daadab5e22bfec896bf5434745f788f33f",
-                "sha256:46aa988e15f3ea72dddd81afe3839437b755fffddb5e173886f11460be909dce",
-                "sha256:74d90d499c9c736d52dd6d9b7221af5665b9c04f1767e35f5dd8694324bd4601",
-                "sha256:809c0a2ce9032cbcd7b5313f71af4bdc5c8c771cb86eb7559afd954cab82ebb5",
-                "sha256:85d1ef2cdafd5507c4221d201aaf62fc9276f8b0f71bd3933363e62a33abc734",
-                "sha256:8c3889c7681af77ecfa4431cd42a2885d093ecb811e81fbe5e203abc07e0995b",
-                "sha256:9218d81b9fca98d2c47d35d688a0cea0c42fd473159dfd5612dcb0483c63e40b",
-                "sha256:9aa4f3827992288edd37c9df345783a69ef58bd20cc02e64b36e44bcd157bbf1",
-                "sha256:9d80f44137a70b6f84c750d11019a3419f409c944526a95219bea0ac31f4dd91",
-                "sha256:b7ebd36128a2fe93991293f997e44be9286503c7530ace6a55b938b20be288d8",
-                "sha256:c4c78e2c71c257c136cdd43869fd3d5e34fc2162dc22e4a5406b0ebe86958239",
-                "sha256:c6a842537f887be1fe115d8abb5daa9bc8cc124e455ff995830cc785624a97af",
-                "sha256:cf0a2e040fdf5a6d95f4c286c6ef1df6b36c218b528c8a9158ec2452a804b9b8",
-                "sha256:cfd28aad6fc61f7a5d4ee556a997dc6e5555d9381d1390c00ecaf984d57e4232",
-                "sha256:dca5660e25932771460d4688ccbb515677caaf8595f3f3240ec16c117deff89a",
-                "sha256:de7aedc85918c2f887886442e50f52c1b93545606317956d65f342bd81cb4fc3",
-                "sha256:e6c0bbf8e277b74196e3140c35f9a1ae3eafd818f7f2d3a15819c49135d6c062"
-            ],
-            "index": "pypi",
-            "version": "==6.0.0"
-=======
-            ],
-            "version": "==19.0"
->>>>>>> 65e141fe
-        },
-        "pamqp": {
-            "hashes": [
-<<<<<<< HEAD
+        "pycares": {
+            "hashes": [
                 "sha256:2ca080db265ea238dc45f997f94effb62b979a617569889e265c26a839ed6305",
                 "sha256:6f79c6afb6ce603009db2042fddc2e348ad093ece9784cbe2daa809499871a23",
                 "sha256:70918d06eb0603016d37092a5f2c0228509eb4e6c5a3faacb4184f6ab7be7650",
@@ -435,43 +366,20 @@
                 "sha256:df9bc694cf03673878ea8ce674082c5acd134991d64d6c306d4bd61c0c1df98f"
             ],
             "version": "==3.0.0"
-=======
-                "sha256:2f81b5c186f668a67f165193925b6bfd83db4363a6222f599517f29ecee60b02",
-                "sha256:5cd0f5a85e89f20d5f8e19285a1507788031cfca4a9ea6f067e3cf18f5e294e8"
-            ],
-            "version": "==2.3.0"
->>>>>>> 65e141fe
-        },
-        "pycares": {
-            "hashes": [
-                "sha256:2ca080db265ea238dc45f997f94effb62b979a617569889e265c26a839ed6305",
-                "sha256:6f79c6afb6ce603009db2042fddc2e348ad093ece9784cbe2daa809499871a23",
-                "sha256:70918d06eb0603016d37092a5f2c0228509eb4e6c5a3faacb4184f6ab7be7650",
-                "sha256:755187d28d24a9ea63aa2b4c0638be31d65fbf7f0ce16d41261b9f8cb55a1b99",
-                "sha256:7baa4b1f2146eb8423ff8303ebde3a20fb444a60db761fba0430d104fe35ddbf",
-                "sha256:90b27d4df86395f465a171386bc341098d6d47b65944df46518814ae298f6cc6",
-                "sha256:9e090dd6b2afa65cb51c133883b2bf2240fd0f717b130b0048714b33fb0f47ce",
-                "sha256:a11b7d63c3718775f6e805d6464cb10943780395ab042c7e5a0a7a9f612735dd",
-                "sha256:b253f5dcaa0ac7076b79388a3ac80dd8f3bd979108f813baade40d3a9b8bf0bd",
-                "sha256:c7f4f65e44ba35e35ad3febc844270665bba21cfb0fb7d749434e705b556e087",
-                "sha256:cdb342e6a254f035bd976d95807a2184038fc088d957a5104dcaab8be602c093",
-                "sha256:cf08e164f8bfb83b9fe633feb56f2754fae6baefcea663593794fa0518f8f98c",
-                "sha256:df9bc694cf03673878ea8ce674082c5acd134991d64d6c306d4bd61c0c1df98f"
-            ],
-            "version": "==3.0.0"
         },
         "pycparser": {
             "hashes": [
-                "sha256:a988718abfad80b6b157acce7bf130a30876d27603738ac39f140993246b25b3"
+                "sha256:a988718abfad80b6b157acce7bf130a30876d27603738ac39f140993246b25b3",
+                "sha256:b360ff0cd21cdecd07372020a2d7f3234e1acc8c31ab4b4d3a6fa6e5bc6259cd"
             ],
             "version": "==2.19"
         },
         "pygments": {
             "hashes": [
-                "sha256:5ffada19f6203563680669ee7f53b64dabbeb100eb51b61996085e99c03b284a",
-                "sha256:e8218dd399a61674745138520d0d4cf2621d7e032439341bc3f647bff125818d"
-            ],
-            "version": "==2.3.1"
+                "sha256:71e430bc85c88a430f000ac1d9b331d2407f681d6f6aec95e8bcfbc3df5b0127",
+                "sha256:881c4c157e45f30af185c1ffe8d549d48ac9127433f2c380c24b84572ad66297"
+            ],
+            "version": "==2.4.2"
         },
         "pynacl": {
             "hashes": [
@@ -539,48 +447,44 @@
         },
         "pyyaml": {
             "hashes": [
-                "sha256:1adecc22f88d38052fb787d959f003811ca858b799590a5eaa70e63dca50308c",
-                "sha256:436bc774ecf7c103814098159fbb84c2715d25980175292c648f2da143909f95",
-                "sha256:460a5a4248763f6f37ea225d19d5c205677d8d525f6a83357ca622ed541830c2",
-                "sha256:5a22a9c84653debfbf198d02fe592c176ea548cccce47553f35f466e15cf2fd4",
-                "sha256:7a5d3f26b89d688db27822343dfa25c599627bc92093e788956372285c6298ad",
-                "sha256:9372b04a02080752d9e6f990179a4ab840227c6e2ce15b95e1278456664cf2ba",
-                "sha256:a5dcbebee834eaddf3fa7366316b880ff4062e4bcc9787b78c7fbb4a26ff2dd1",
-                "sha256:aee5bab92a176e7cd034e57f46e9df9a9862a71f8f37cad167c6fc74c65f5b4e",
-                "sha256:c51f642898c0bacd335fc119da60baae0824f2cde95b0330b56c0553439f0673",
-                "sha256:c68ea4d3ba1705da1e0d85da6684ac657912679a649e8868bd850d2c299cce13",
-                "sha256:e23d0cc5299223dcc37885dae624f382297717e459ea24053709675a976a3e19"
-            ],
-            "index": "pypi",
-            "version": "==5.1"
+                "sha256:57acc1d8533cbe51f6662a55434f0dbecfa2b9eaf115bede8f6fd00115a0c0d3",
+                "sha256:588c94b3d16b76cfed8e0be54932e5729cc185caffaa5a451e7ad2f7ed8b4043",
+                "sha256:68c8dd247f29f9a0d09375c9c6b8fdc64b60810ebf07ba4cdd64ceee3a58c7b7",
+                "sha256:70d9818f1c9cd5c48bb87804f2efc8692f1023dac7f1a1a5c61d454043c1d265",
+                "sha256:86a93cccd50f8c125286e637328ff4eef108400dd7089b46a7be3445eecfa391",
+                "sha256:a0f329125a926876f647c9fa0ef32801587a12328b4a3c741270464e3e4fa778",
+                "sha256:a3c252ab0fa1bb0d5a3f6449a4826732f3eb6c0270925548cac342bc9b22c225",
+                "sha256:b4bb4d3f5e232425e25dda21c070ce05168a786ac9eda43768ab7f3ac2770955",
+                "sha256:cd0618c5ba5bda5f4039b9398bb7fb6a317bb8298218c3de25c47c4740e4b95e",
+                "sha256:ceacb9e5f8474dcf45b940578591c7f3d960e82f926c707788a570b51ba59190",
+                "sha256:fe6a88094b64132c4bb3b631412e90032e8cfe9745a58370462240b8cb7553cd"
+            ],
+            "index": "pypi",
+            "version": "==5.1.1"
         },
         "regex": {
             "hashes": [
-<<<<<<< HEAD
-                "sha256:020429dcf9b76cc7648a99c81b3a70154e45afebc81e0b85364457fe83b525e4",
-                "sha256:0552802b1c3f3c7e4fee8c85e904a13c48226020aa1a0593246888a1ac55aaaf",
-                "sha256:308965a80b92e1fec263ac1e4f1094317809a72bc4d26be2ec8a5fd026301175",
-                "sha256:4d627feef04eb626397aa7bdec772774f53d63a1dc7cc5ee4d1bd2786a769d19",
-                "sha256:93d1f9fcb1d25e0b4bd622eeba95b080262e7f8f55e5b43c76b8a5677e67334c",
-                "sha256:c3859bbf29b1345d694f069ddfe53d6907b0393fda5e3794c800ad02902d78e9",
-                "sha256:d56ce4c7b1a189094b9bee3b81c4aeb3f1ba3e375e91627ec8561b6ab483d0a8",
-                "sha256:ebc5ef4e10fa3312fa1967dc0a894e6bd985a046768171f042ac3974fadc9680",
-                "sha256:f9cd39066048066a4abe4c18fb213bc541339728005e72263f023742fb912585"
-            ],
-            "version": "==2019.4.14"
+                "sha256:1c70ccb8bf4ded0cbe53092e9f56dcc9d6b0efcf6e80b6ef9b0ece8a557d6635",
+                "sha256:2948310c01535ccb29bb600dd033b07b91f36e471953889b7f3a1e66b39d0c19",
+                "sha256:2ab13db0411cb308aa590d33c909ea4efeced40188d8a4a7d3d5970657fe73bc",
+                "sha256:38e6486c7e14683cd1b17a4218760f0ea4c015633cf1b06f7c190fb882a51ba7",
+                "sha256:80dde4ff10b73b823da451687363cac93dd3549e059d2dc19b72a02d048ba5aa",
+                "sha256:84daedefaa56320765e9c4d43912226d324ef3cc929f4d75fa95f8c579a08211",
+                "sha256:b98e5876ca1e63b41c4aa38d7d5cc04a736415d4e240e9ae7ebc4f780083c7d5",
+                "sha256:ca4f47131af28ef168ff7c80d4b4cad019cb4cabb5fa26143f43aa3dbd60389c",
+                "sha256:cf7838110d3052d359da527372666429b9485ab739286aa1a11ed482f037a88c",
+                "sha256:dd4e8924915fa748e128864352875d3d0be5f4597ab1b1d475988b8e3da10dd7",
+                "sha256:f2c65530255e4010a5029eb11138f5ecd5aa70363f57a3444d83b3253b0891be"
+            ],
+            "version": "==2019.6.8"
         },
         "requests": {
             "hashes": [
-                "sha256:502a824f31acdacb3a35b6690b5fbf0bc41d63a24a45c4004352b0242707598e",
-                "sha256:7bf2a778576d825600030a110f3c0e3e8edc51dfaafe1c146e39a2027784957b"
-            ],
-=======
-                "sha256:502a824f31acdacb3a35b6690b5fbf0bc41d63a24a45c4004352b0242707598e",
-                "sha256:7bf2a778576d825600030a110f3c0e3e8edc51dfaafe1c146e39a2027784957b"
-            ],
->>>>>>> 65e141fe
-            "index": "pypi",
-            "version": "==2.21.0"
+                "sha256:11e007a8a2aa0323f5a921e9e6a2d7e4e67d9877e85773fba9ba6419025cbeb4",
+                "sha256:9cf5292fcd0f598c671cfc1e0d7d1a7f13bb8085e9a590f48c010551dc6c4b31"
+            ],
+            "index": "pypi",
+            "version": "==2.22.0"
         },
         "six": {
             "hashes": [
@@ -605,11 +509,11 @@
         },
         "sphinx": {
             "hashes": [
-                "sha256:423280646fb37944dd3c85c58fb92a20d745793a9f6c511f59da82fa97cd404b",
-                "sha256:de930f42600a4fef993587633984cc5027dedba2464bcf00ddace26b40f8d9ce"
-            ],
-            "index": "pypi",
-            "version": "==2.0.1"
+                "sha256:15143166e786c7faa76fa990d3b6b38ebffe081ef81cffd1d656b07f3b28a1fa",
+                "sha256:5fd62ba64235d77a81554d47ff6b17578171b6dbbc992221e9ebc684898fff59"
+            ],
+            "index": "pypi",
+            "version": "==2.1.1"
         },
         "sphinxcontrib-applehelp": {
             "hashes": [
@@ -652,35 +556,20 @@
                 "sha256:db6615af393650bf1151a6cd39120c29abaf93cc60db8c48eb2dddbfdc3a9768"
             ],
             "version": "==1.1.3"
-<<<<<<< HEAD
-        },
-        "typing": {
-            "hashes": [
-                "sha256:4027c5f6127a6267a435201981ba156de91ad0d1d98e9ddc2aa173453453492d",
-                "sha256:57dcf675a99b74d64dacf6fba08fb17cf7e3d5fdff53d4a30ea2a5e7e52543d4",
-                "sha256:a4c8473ce11a65999c8f59cb093e70686b6c84c98df58c1dae9b3b196089858a"
-            ],
-            "markers": "python_version < '3.7'",
-            "version": "==3.6.6"
         },
         "tzlocal": {
             "hashes": [
                 "sha256:4ebeb848845ac898da6519b9b31879cf13b6626f7184c496037b818e238f2c4e"
             ],
             "version": "==1.5.1"
-=======
->>>>>>> 65e141fe
         },
         "urllib3": {
             "hashes": [
-                "sha256:4c291ca23bbb55c76518905869ef34bdd5f0e46af7afe6861e8375643ffee1a0",
-                "sha256:9a247273df709c4fedb38c711e44292304f73f39ab01beda9f6b9fc375669ac3"
-            ],
-<<<<<<< HEAD
-=======
-            "index": "pypi",
->>>>>>> 65e141fe
-            "version": "==1.24.2"
+                "sha256:2393a695cd12afedd0dcb26fe5d50d0cf248e5a66f75dbd89a3d4eb333a61af4",
+                "sha256:a637e5fae88995b256e3409dc4d52c2e2e0ba32c42a6365fee8bbd2238de3cfb"
+            ],
+            "index": "pypi",
+            "version": "==1.24.3"
         },
         "websockets": {
             "hashes": [
@@ -726,21 +615,19 @@
         }
     },
     "develop": {
-<<<<<<< HEAD
+        "aspy.yaml": {
+            "hashes": [
+                "sha256:463372c043f70160a9ec950c3f1e4c3a82db5fca01d334b6bc89c7164d744bdc",
+                "sha256:e7c742382eff2caed61f87a39d13f99109088e5e93f04d76eb8d4b28aa143f45"
+            ],
+            "version": "==1.3.0"
+        },
         "atomicwrites": {
             "hashes": [
                 "sha256:03472c30eb2c5d1ba9227e4c2ca66ab8287fbfbbda3888aa93dc2e28fc6811b4",
                 "sha256:75a9445bac02d8d058d5e1fe689654ba5a6556a1dfd8ce6ec55a0ed79866cfa6"
             ],
             "version": "==1.3.0"
-=======
-        "aspy.yaml": {
-            "hashes": [
-                "sha256:ae249074803e8b957c83fdd82a99160d0d6d26dff9ba81ba608b42eebd7d8cd3",
-                "sha256:c7390d79f58eb9157406966201abf26da0d56c07e0ff0deadc39c8f4dbc13482"
-            ],
-            "version": "==1.2.0"
->>>>>>> 65e141fe
         },
         "attrs": {
             "hashes": [
@@ -751,20 +638,17 @@
         },
         "certifi": {
             "hashes": [
-                "sha256:59b7658e26ca9c7339e00f8f4636cdfe59d34fa37b9b04f6f9e9926b3cece1a5",
-                "sha256:b26104d6835d1f5e49452a26eb2ff87fe7090b89dfcaee5ea2212697e1e1d7ae"
-            ],
-            "version": "==2019.3.9"
-<<<<<<< HEAD
-=======
+                "sha256:046832c04d4e752f37383b628bc601a7ea7211496b4638f6514d0e5b9acc4939",
+                "sha256:945e3ba63a0b9f577b1395204e13c3a231f9bc0223888be653286534e5873695"
+            ],
+            "version": "==2019.6.16"
         },
         "cfgv": {
             "hashes": [
-                "sha256:6e9f2feea5e84bc71e56abd703140d7a2c250fc5ba38b8702fd6a68ed4e3b2ef",
-                "sha256:e7f186d4a36c099a9e20b04ac3108bd8bb9b9257e692ce18c8c3764d5cb12172"
-            ],
-            "version": "==1.6.0"
->>>>>>> 65e141fe
+                "sha256:32edbe09de6f4521224b87822103a8c16a614d31a894735f7a5b3bcf0eb3c37e",
+                "sha256:3bd31385cd2bebddbba8012200aaf15aa208539f1b33973759b4d02fc2148da5"
+            ],
+            "version": "==2.0.0"
         },
         "chardet": {
             "hashes": [
@@ -780,14 +664,6 @@
             ],
             "version": "==7.0"
         },
-        "colorama": {
-            "hashes": [
-                "sha256:05eed71e2e327246ad6b38c540c4a3117230b19679b875190486ddd2d721422d",
-                "sha256:f8ac84de7840f5b9c4e3347b3c1eaa50f7e49c2b07596221daec5edaabbd7c48"
-            ],
-            "markers": "sys_platform == 'win32'",
-            "version": "==0.4.1"
-        },
         "dodgy": {
             "hashes": [
                 "sha256:65e13cf878d7aff129f1461c13cb5fd1bb6dfe66bb5327e09379c3877763280c"
@@ -858,29 +734,24 @@
         },
         "identify": {
             "hashes": [
-                "sha256:443f419ca6160773cbaf22dbb302b1e436a386f23129dbb5482b68a147c2eca9",
-                "sha256:bd7f15fe07112b713fb68fbdde3a34dd774d9062128f2c398104889f783f989d"
-            ],
-            "version": "==1.4.2"
+                "sha256:0a11379b46d06529795442742a043dc2fa14cd8c995ae81d1febbc5f1c014c87",
+                "sha256:43a5d24ffdb07bc7e21faf68b08e9f526a1f41f0056073f480291539ef961dfd"
+            ],
+            "version": "==1.4.5"
         },
         "idna": {
             "hashes": [
                 "sha256:c357b3f628cf53ae2c4c05627ecc484553142ca23264e593d327bcde5e9c3407",
                 "sha256:ea8b7f6188e6fa117537c3df7da9fc686d485087abf6ac197f9c46432f7e4a3c"
-<<<<<<< HEAD
             ],
             "version": "==2.8"
-=======
-            ],
-            "version": "==2.8"
         },
         "importlib-metadata": {
             "hashes": [
-                "sha256:46fc60c34b6ed7547e2a723fc8de6dc2e3a1173f8423246b3ce497f064e9c3de",
-                "sha256:bc136180e961875af88b1ab85b4009f4f1278f8396a60526c0009f503a1a96ca"
-            ],
-            "version": "==0.9"
->>>>>>> 65e141fe
+                "sha256:6dfd58dfe281e8d240937776065dd3624ad5469c835248219bd16cf2e12dbeb7",
+                "sha256:cb6ee23b46173539939964df59d3d72c3e0c1b5d54b84f1d8a7e912fe43612db"
+            ],
+            "version": "==0.18"
         },
         "mccabe": {
             "hashes": [
@@ -889,7 +760,6 @@
             ],
             "version": "==0.6.1"
         },
-<<<<<<< HEAD
         "more-itertools": {
             "hashes": [
                 "sha256:2112d2ca570bb7c3e53ea1a35cd5df42bb0fd10c45f0fb97178679c3c03d64c7",
@@ -897,13 +767,12 @@
             ],
             "markers": "python_version > '2.7'",
             "version": "==7.0.0"
-=======
+        },
         "nodeenv": {
             "hashes": [
                 "sha256:ad8259494cf1c9034539f6cced78a1da4840a4b157e23640bc4a0c0546b0cb7a"
             ],
             "version": "==1.3.3"
->>>>>>> 65e141fe
         },
         "packaging": {
             "hashes": [
@@ -912,13 +781,20 @@
             ],
             "version": "==19.0"
         },
-<<<<<<< HEAD
         "pluggy": {
             "hashes": [
-                "sha256:19ecf9ce9db2fce065a7a0586e07cfb4ac8614fe96edf628a264b1c70116cf8f",
-                "sha256:84d306a647cc805219916e62aab89caa97a33a1dd8c342e87a37f91073cd4746"
-            ],
-            "version": "==0.9.0"
+                "sha256:0825a152ac059776623854c1543d65a4ad408eb3d33ee114dff91e57ec6ae6fc",
+                "sha256:b9817417e95936bf75d85d3f8767f7df6cdde751fc40aed3bb3074cbcb77757c"
+            ],
+            "version": "==0.12.0"
+        },
+        "pre-commit": {
+            "hashes": [
+                "sha256:92e406d556190503630fd801958379861c94884693a032ba66629d0351fdccd4",
+                "sha256:cccc39051bc2457b0c0f7152a411f8e05e3ba2fe1a5613e4ee0833c1c1985ce3"
+            ],
+            "index": "pypi",
+            "version": "==1.17.0"
         },
         "py": {
             "hashes": [
@@ -926,15 +802,6 @@
                 "sha256:dc639b046a6e2cff5bbe40194ad65936d6ba360b52b3c3fe1d08a82dd50b5e53"
             ],
             "version": "==1.8.0"
-=======
-        "pre-commit": {
-            "hashes": [
-                "sha256:2576a2776098f3902ef9540a84696e8e06bf18a337ce43a6a889e7fa5d26c4c5",
-                "sha256:82f2f2d657d7f9280de9f927ae56886d60b9ef7f3714eae92d12713cd9cb9e11"
-            ],
-            "index": "pypi",
-            "version": "==1.15.2"
->>>>>>> 65e141fe
         },
         "pycodestyle": {
             "hashes": [
@@ -956,42 +823,39 @@
                 "sha256:9b6323ef4ab914af344ba97510e966d64ba91055d6b9afa6b30799340e89cc03"
             ],
             "version": "==2.4.0"
-<<<<<<< HEAD
         },
         "pytest": {
             "hashes": [
-                "sha256:3773f4c235918987d51daf1db66d51c99fac654c81d6f2f709a046ab446d5e5d",
-                "sha256:b7802283b70ca24d7119b32915efa7c409982f59913c1a6c0640aacf118b95f5"
-            ],
-            "index": "pypi",
-            "version": "==4.4.1"
-=======
->>>>>>> 65e141fe
+                "sha256:4a784f1d4f2ef198fe9b7aef793e9fa1a3b2f84e822d9b3a64a181293a572d45",
+                "sha256:926855726d8ae8371803f7b2e6ec0a69953d9c6311fa7c3b6c1b929ff92d27da"
+            ],
+            "index": "pypi",
+            "version": "==4.6.3"
         },
         "pyyaml": {
             "hashes": [
-                "sha256:1adecc22f88d38052fb787d959f003811ca858b799590a5eaa70e63dca50308c",
-                "sha256:436bc774ecf7c103814098159fbb84c2715d25980175292c648f2da143909f95",
-                "sha256:460a5a4248763f6f37ea225d19d5c205677d8d525f6a83357ca622ed541830c2",
-                "sha256:5a22a9c84653debfbf198d02fe592c176ea548cccce47553f35f466e15cf2fd4",
-                "sha256:7a5d3f26b89d688db27822343dfa25c599627bc92093e788956372285c6298ad",
-                "sha256:9372b04a02080752d9e6f990179a4ab840227c6e2ce15b95e1278456664cf2ba",
-                "sha256:a5dcbebee834eaddf3fa7366316b880ff4062e4bcc9787b78c7fbb4a26ff2dd1",
-                "sha256:aee5bab92a176e7cd034e57f46e9df9a9862a71f8f37cad167c6fc74c65f5b4e",
-                "sha256:c51f642898c0bacd335fc119da60baae0824f2cde95b0330b56c0553439f0673",
-                "sha256:c68ea4d3ba1705da1e0d85da6684ac657912679a649e8868bd850d2c299cce13",
-                "sha256:e23d0cc5299223dcc37885dae624f382297717e459ea24053709675a976a3e19"
-            ],
-            "index": "pypi",
-            "version": "==5.1"
+                "sha256:57acc1d8533cbe51f6662a55434f0dbecfa2b9eaf115bede8f6fd00115a0c0d3",
+                "sha256:588c94b3d16b76cfed8e0be54932e5729cc185caffaa5a451e7ad2f7ed8b4043",
+                "sha256:68c8dd247f29f9a0d09375c9c6b8fdc64b60810ebf07ba4cdd64ceee3a58c7b7",
+                "sha256:70d9818f1c9cd5c48bb87804f2efc8692f1023dac7f1a1a5c61d454043c1d265",
+                "sha256:86a93cccd50f8c125286e637328ff4eef108400dd7089b46a7be3445eecfa391",
+                "sha256:a0f329125a926876f647c9fa0ef32801587a12328b4a3c741270464e3e4fa778",
+                "sha256:a3c252ab0fa1bb0d5a3f6449a4826732f3eb6c0270925548cac342bc9b22c225",
+                "sha256:b4bb4d3f5e232425e25dda21c070ce05168a786ac9eda43768ab7f3ac2770955",
+                "sha256:cd0618c5ba5bda5f4039b9398bb7fb6a317bb8298218c3de25c47c4740e4b95e",
+                "sha256:ceacb9e5f8474dcf45b940578591c7f3d960e82f926c707788a570b51ba59190",
+                "sha256:fe6a88094b64132c4bb3b631412e90032e8cfe9745a58370462240b8cb7553cd"
+            ],
+            "index": "pypi",
+            "version": "==5.1.1"
         },
         "requests": {
             "hashes": [
-                "sha256:502a824f31acdacb3a35b6690b5fbf0bc41d63a24a45c4004352b0242707598e",
-                "sha256:7bf2a778576d825600030a110f3c0e3e8edc51dfaafe1c146e39a2027784957b"
-            ],
-            "index": "pypi",
-            "version": "==2.21.0"
+                "sha256:11e007a8a2aa0323f5a921e9e6a2d7e4e67d9877e85773fba9ba6419025cbeb4",
+                "sha256:9cf5292fcd0f598c671cfc1e0d7d1a7f13bb8085e9a590f48c010551dc6c4b31"
+            ],
+            "index": "pypi",
+            "version": "==2.22.0"
         },
         "safety": {
             "hashes": [
@@ -1007,8 +871,6 @@
                 "sha256:d16a0141ec1a18405cd4ce8b4613101da75da0e9a7aec5bdd4fa804d0e0eba73"
             ],
             "version": "==1.12.0"
-<<<<<<< HEAD
-=======
         },
         "toml": {
             "hashes": [
@@ -1016,34 +878,35 @@
                 "sha256:235682dd292d5899d361a811df37e04a8828a5b1da3115886b73cf81ebc9100e"
             ],
             "version": "==0.10.0"
->>>>>>> 65e141fe
         },
         "urllib3": {
             "hashes": [
-                "sha256:4c291ca23bbb55c76518905869ef34bdd5f0e46af7afe6861e8375643ffee1a0",
-                "sha256:9a247273df709c4fedb38c711e44292304f73f39ab01beda9f6b9fc375669ac3"
-<<<<<<< HEAD
-            ],
-            "version": "==1.24.2"
-=======
-            ],
-            "index": "pypi",
-            "version": "==1.24.2"
+                "sha256:2393a695cd12afedd0dcb26fe5d50d0cf248e5a66f75dbd89a3d4eb333a61af4",
+                "sha256:a637e5fae88995b256e3409dc4d52c2e2e0ba32c42a6365fee8bbd2238de3cfb"
+            ],
+            "index": "pypi",
+            "version": "==1.24.3"
         },
         "virtualenv": {
             "hashes": [
-                "sha256:15ee248d13e4001a691d9583948ad3947bcb8a289775102e4c4aa98a8b7a6d73",
-                "sha256:bfc98bb9b42a3029ee41b96dc00a34c2f254cbf7716bec824477b2c82741a5c4"
-            ],
-            "version": "==16.5.0"
+                "sha256:b7335cddd9260a3dd214b73a2521ffc09647bde3e9457fcca31dc3be3999d04a",
+                "sha256:d28ca64c0f3f125f59cabf13e0a150e1c68e5eea60983cc4395d88c584495783"
+            ],
+            "version": "==16.6.1"
+        },
+        "wcwidth": {
+            "hashes": [
+                "sha256:3df37372226d6e63e1b1e1eda15c594bca98a22d33a23832a90998faa96bc65e",
+                "sha256:f4ebe71925af7b40a864553f761ed559b43544f8f71746c2d756c7fe788ade7c"
+            ],
+            "version": "==0.1.7"
         },
         "zipp": {
             "hashes": [
-                "sha256:139391b239594fd8b91d856bc530fbd2df0892b17dd8d98a91f018715954185f",
-                "sha256:8047e4575ce8d700370a3301bbfc972896a5845eb62dd535da395b86be95dfad"
-            ],
-            "version": "==0.4.0"
->>>>>>> 65e141fe
+                "sha256:8c1019c6aad13642199fbe458275ad6a84907634cc9f0989877ccc4a2840139d",
+                "sha256:ca943a7e809cc12257001ccfb99e3563da9af99d52f261725e96dfe0f9275bc3"
+            ],
+            "version": "==0.5.1"
         }
     }
 }