import asyncio
import contextlib
import random
import re
import textwrap
import typing
from collections import Counter
from datetime import datetime, timedelta, timezone
from typing import List, Optional, Union

<<<<<<< HEAD
from async_rediscache import RedisCache
=======
import discord
>>>>>>> 3ddfd67c
from discord import Embed, Emoji, Member, Message, NotFound, PartialMessage, TextChannel
from pydis_core.site_api import ResponseCodeError

from bot.bot import Bot
from bot.constants import Channels, Colours, Emojis, Guild, Roles
from bot.exts.recruitment.talentpool._api import Nomination, NominationAPI
from bot.log import get_logger
from bot.utils import time
from bot.utils.channel import get_or_fetch_channel
from bot.utils.members import get_or_fetch_member
from bot.utils.messages import count_unique_users_reaction, pin_no_system_message

if typing.TYPE_CHECKING:
    from bot.exts.utils.thread_bumper import ThreadBumper

log = get_logger(__name__)

# Maximum amount of characters allowed in a message
MAX_MESSAGE_SIZE = 2000
# Maximum amount of characters allowed in an embed
MAX_EMBED_SIZE = 4000

# Maximum number of active reviews
MAX_ONGOING_REVIEWS = 3
# Minimum time between reviews
MIN_REVIEW_INTERVAL = timedelta(days=1)
# Minimum time between nomination and sending a review
MIN_NOMINATION_TIME = timedelta(days=7)

# A constant for weighting number of nomination entries against nomination age when selecting a user to review.
# The higher this is, the lower the effect of review age. At 1, age and number of entries are weighted equally.
REVIEW_SCORE_WEIGHT = 1.5

# Regex for finding the first message of a nomination, and extracting the nominee.
NOMINATION_MESSAGE_REGEX = re.compile(
    r"<@!?(\d+)> \(.+#\d{4}\) for Helper!\n\n",
    re.MULTILINE
)


class Reviewer:
    """Manages, formats, and publishes reviews of helper nominees."""

    # RedisCache[
    #    "last_vote_date": float   | POSIX UTC timestamp.
    # ]
    status_cache = RedisCache()

    def __init__(self, bot: Bot, nomination_api: NominationAPI):
        self.bot = bot
        self.api = nomination_api

    async def maybe_review_user(self) -> bool:
        """
        Checks if a new vote should be triggered, and triggers one if ready.

        Returns a boolean representing whether a new vote was sent or not.
        """
        if not await self.is_ready_for_review():
            return False

        nomination = await self.get_nomination_to_review()
        if not nomination:
            return False

        await self.post_review(nomination)
        return True

    async def is_ready_for_review(self) -> bool:
        """
        Returns a boolean representing whether a new vote should be triggered.

        The criteria for this are:
         - The current number of reviews is lower than `MAX_ONGOING_REVIEWS`.
         - The most recent review was sent less than `MIN_REVIEW_INTERVAL` ago.
        """
        voting_channel = self.bot.get_channel(Channels.nomination_voting)

        last_vote_timestamp = await self.status_cache.get("last_vote_date")
        if last_vote_timestamp:
            last_vote_date = datetime.fromtimestamp(last_vote_timestamp, tz=timezone.utc)
            time_since_last_vote = datetime.now(timezone.utc) - last_vote_date

            if time_since_last_vote < MIN_REVIEW_INTERVAL:
                log.debug("Most recent review was less than %s ago, cancelling check", MIN_REVIEW_INTERVAL)
                return False
        else:
            log.info("Date of last vote not found in cache, a vote may be sent early")

        review_count = 0
        async for msg in voting_channel.history():
            # Try and filter out any non-review messages. We also only want to count
            # one message from reviews split over multiple messages. We use fixed text
            # from the start as any later text could be split over messages.
            if not msg.author.bot or "for Helper!" not in msg.content:
                continue

            review_count += 1

            if review_count >= MAX_ONGOING_REVIEWS:
                log.debug("There are already at least %s ongoing reviews, cancelling check.", MAX_ONGOING_REVIEWS)
                return False

        return True

    async def get_nomination_to_review(self) -> Optional[Nomination]:
        """
        Returns the Nomination of the next user to review, or None if there are no users ready.

        Users will only be selected for review if:
         - They have not already been reviewed.
         - They have been nominated for longer than `MIN_NOMINATION_TIME`.

        The priority of the review is determined by how many nominations the user has
        (more nominations = higher priority).
        For users with equal priority the oldest nomination will be reviewed first.
        """
        now = datetime.now(timezone.utc)

        possible_nominations: list[Nomination] = []
        nominations = await self.api.get_nominations(active=True)
        for nomination in nominations:
            time_since_nomination = now - nomination.inserted_at
            if (
                not nomination.reviewed
                and time_since_nomination > MIN_NOMINATION_TIME
            ):
                possible_nominations.append(nomination)

        if not possible_nominations:
            log.debug("No users ready to review.")
            return None

        oldest_date = min(nomination.inserted_at for nomination in possible_nominations)
        max_entries = max(len(nomination.entries) for nomination in possible_nominations)

        def sort_key(nomination: Nomination) -> float:
            return self.score_nomination(nomination, oldest_date, now, max_entries)

        return max(possible_nominations, key=sort_key)

    @staticmethod
    def score_nomination(nomination: Nomination, oldest_date: datetime, now: datetime, max_entries: int) -> float:
        """
        Scores a nomination based on age and number of nomination entries.

        The higher the score, the higher the priority for being put up for review should be.
        """
        num_entries = len(nomination.entries)
        entries_score = num_entries / max_entries

        nomination_date = nomination.inserted_at
        age_score = (nomination_date - now) / (oldest_date - now)

        return entries_score * REVIEW_SCORE_WEIGHT + age_score

    async def post_review(self, nomination: Nomination) -> None:
        """Format the review of a user and post it to the nomination voting channel."""
        review, reviewed_emoji, nominee = await self.make_review(nomination)
        if not nominee:
            return

        guild = self.bot.get_guild(Guild.id)
        channel = guild.get_channel(Channels.nomination_voting)

        log.info(f"Posting the review of {nominee} ({nominee.id})")
        messages = await self._bulk_send(channel, review)

        await pin_no_system_message(messages[0])

        last_message = messages[-1]
        if reviewed_emoji:
            for reaction in (reviewed_emoji, "\N{THUMBS UP SIGN}", "\N{THUMBS DOWN SIGN}"):
                await last_message.add_reaction(reaction)

        thread = await last_message.create_thread(
            name=f"Nomination - {nominee}",
        )
        message = await thread.send(f"<@&{Roles.mod_team}> <@&{Roles.admins}>")

<<<<<<< HEAD
        now = datetime.now(tz=timezone.utc)
        await self.status_cache.set("last_vote_date", now.timestamp())

        await self.api.edit_nomination(nomination.id, reviewed=True)
=======
        await self.api.edit_nomination(nomination.id, reviewed=True, thread_id=thread.id)
>>>>>>> 3ddfd67c

        bump_cog: ThreadBumper = self.bot.get_cog("ThreadBumper")
        if bump_cog:
            context = await self.bot.get_context(message)
            await bump_cog.add_thread_to_bump_list(context, thread)

    async def make_review(self, nomination: Nomination) -> typing.Tuple[str, Optional[Emoji], Optional[Member]]:
        """Format a generic review of a user and return it with the reviewed emoji and the user themselves."""
        log.trace(f"Formatting the review of {nomination.user_id}")

        guild = self.bot.get_guild(Guild.id)
        nominee = await get_or_fetch_member(guild, nomination.user_id)

        if not nominee:
            return (
                f"I tried to review the user with ID `{nomination.user_id}`,"
                " but they don't appear to be on the server :pensive:"
            ), None, None

        opening = f"{nominee.mention} ({nominee}) for Helper!"

        current_nominations = "\n\n".join(
            f"**<@{entry.actor_id}>:** {entry.reason or '*no reason given*'}"
            for entry in nomination.entries[::-1]
        )
        current_nominations = f"**Nominated by:**\n{current_nominations}"

        review_body = await self._construct_review_body(nominee)

        reviewed_emoji = self._random_ducky(guild)
        vote_request = (
            "*Refer to their nomination and infraction histories for further details.*\n"
            f"*Please react {reviewed_emoji} once you have reviewed this user,"
            " and react :+1: for approval, or :-1: for disapproval*."
        )

        review = "\n\n".join((opening, current_nominations, review_body, vote_request))
        return review, reviewed_emoji, nominee

    async def archive_vote(self, message: PartialMessage, passed: bool) -> None:
        """Archive this vote to #nomination-archive."""
        message = await message.fetch()

        # We consider the first message in the nomination to contain the user ping, username#discrim, and fixed text
        messages = [message]
        if not NOMINATION_MESSAGE_REGEX.search(message.content):
            async for new_message in message.channel.history(before=message.created_at):
                messages.append(new_message)

                if NOMINATION_MESSAGE_REGEX.search(new_message.content):
                    break

        log.debug(f"Found {len(messages)} messages: {', '.join(str(m.id) for m in messages)}")

        parts = []
        for message_ in messages[::-1]:
            parts.append(message_.content)
            parts.append("\n" if message_.content.endswith(".") else " ")
        content = "".join(parts)

        # We assume that the first user mentioned is the user that we are voting on
        user_id = int(NOMINATION_MESSAGE_REGEX.search(content).group(1))

        # Get reaction counts
        reviewed = await count_unique_users_reaction(
            messages[0],
            lambda r: "ducky" in str(r) or str(r) == "\N{EYES}",
            count_bots=False
        )
        upvotes = await count_unique_users_reaction(
            messages[0],
            lambda r: str(r) == "\N{THUMBS UP SIGN}",
            count_bots=False
        )
        downvotes = await count_unique_users_reaction(
            messages[0],
            lambda r: str(r) == "\N{THUMBS DOWN SIGN}",
            count_bots=False
        )

        # Remove the first and last paragraphs
        stripped_content = content.split("\n\n", maxsplit=1)[1].rsplit("\n\n", maxsplit=1)[0]

        result = f"**Passed** {Emojis.incident_actioned}" if passed else f"**Rejected** {Emojis.incident_unactioned}"
        colour = Colours.soft_green if passed else Colours.soft_red
        timestamp = datetime.utcnow().strftime("%Y/%m/%d")

        embed_content = (
            f"{result} on {timestamp}\n"
            f"With {reviewed} {Emojis.ducky_dave} {upvotes} :+1: {downvotes} :-1:\n\n"
            f"{stripped_content}"
        )

        if user := await self.bot.fetch_user(user_id):
            embed_title = f"Vote for {user} (`{user.id}`)"
        else:
            embed_title = f"Vote for `{user_id}`"

        channel = self.bot.get_channel(Channels.nomination_archive)
        for number, part in enumerate(
                textwrap.wrap(embed_content, width=MAX_EMBED_SIZE, replace_whitespace=False, placeholder="")
        ):
            await channel.send(embed=Embed(
                title=embed_title if number == 0 else None,
                description="[...] " + part if number != 0 else part,
                colour=colour
            ))

        # Thread channel IDs are the same as the message ID of the parent message.
        nomination_thread = message.guild.get_thread(message.id)
        if not nomination_thread:
            try:
                nomination_thread = await message.guild.fetch_channel(message.id)
            except NotFound:
                log.warning(f"Could not find a thread linked to {message.channel.id}-{message.id}")
                return

        for message_ in messages:
            with contextlib.suppress(NotFound):
                await message_.delete()

        with contextlib.suppress(NotFound):
            await nomination_thread.edit(archived=True)

    async def _construct_review_body(self, member: Member) -> str:
        """Formats the body of the nomination, with details of activity, infractions, and previous nominations."""
        activity = await self._activity_review(member)
        infractions = await self._infractions_review(member)
        prev_nominations = await self._previous_nominations_review(member)

        body = f"{activity}\n\n{infractions}"
        if prev_nominations:
            body += f"\n\n{prev_nominations}"
        return body

    async def _activity_review(self, member: Member) -> str:
        """
        Format the activity of the nominee.

        Adds details on how long they've been on the server, their total message count,
        and the channels they're the most active in.
        """
        log.trace(f"Fetching the metricity data for {member.id}'s review")
        try:
            user_activity = await self.bot.api_client.get(f"bot/users/{member.id}/metricity_review_data")
        except ResponseCodeError as e:
            if e.status == 404:
                log.trace(f"The user {member.id} seems to have no activity logged in Metricity.")
                messages = "no"
                channels = ""
            else:
                log.trace(f"An unexpected error occured while fetching information of user {member.id}.")
                raise
        else:
            log.trace(f"Activity found for {member.id}, formatting review.")
            messages = user_activity["total_messages"]
            # Making this part flexible to the amount of expected and returned channels.
            first_channel = user_activity["top_channel_activity"][0]
            channels = f", with {first_channel[1]} messages in {first_channel[0]}"

            if len(user_activity["top_channel_activity"]) > 1:
                channels += ", " + ", ".join(
                    f"{count} in {channel}" for channel, count in user_activity["top_channel_activity"][1: -1]
                )
                last_channel = user_activity["top_channel_activity"][-1]
                channels += f", and {last_channel[1]} in {last_channel[0]}"

        joined_at_formatted = time.format_relative(member.joined_at)
        review = (
            f"{member.name} joined the server **{joined_at_formatted}**"
            f" and has **{messages} messages**{channels}."
        )

        return review

    async def _infractions_review(self, member: Member) -> str:
        """
        Formats the review of the nominee's infractions, if any.

        The infractions are listed by type and amount, and it is stated how long ago the last one was issued.
        """
        log.trace(f"Fetching the infraction data for {member.id}'s review")
        infraction_list = await self.bot.api_client.get(
            'bot/infractions/expanded',
            params={'user__id': str(member.id), 'ordering': '-inserted_at'}
        )

        log.trace(f"{len(infraction_list)} infractions found for {member.id}, formatting review.")
        if not infraction_list:
            return "They have no infractions."

        # Count the amount of each type of infraction.
        infr_stats = list(Counter(infr["type"] for infr in infraction_list).items())

        # Format into a sentence.
        if len(infr_stats) == 1:
            infr_type, count = infr_stats[0]
            infractions = f"{count} {self._format_infr_name(infr_type, count)}"
        else:  # We already made sure they have infractions.
            infractions = ", ".join(
                f"{count} {self._format_infr_name(infr_type, count)}"
                for infr_type, count in infr_stats[:-1]
            )
            last_infr, last_count = infr_stats[-1]
            infractions += f", and {last_count} {self._format_infr_name(last_infr, last_count)}"

        infractions = f"**{infractions}**"

        # Show when the last one was issued.
        if len(infraction_list) == 1:
            infractions += ", issued "
        else:
            infractions += ", with the last infraction issued "

        # Infractions were ordered by time since insertion descending.
        infractions += time.format_relative(infraction_list[0]['inserted_at'])

        return f"They have {infractions}."

    @staticmethod
    def _format_infr_name(infr_type: str, count: int) -> str:
        """
        Format the infraction type in a way readable in a sentence.

        Underscores are replaced with spaces, as well as *attempting* to show the appropriate plural form if necessary.
        This function by no means covers all rules of grammar.
        """
        formatted = infr_type.replace("_", " ")
        if count > 1:
            if infr_type.endswith(('ch', 'sh')):
                formatted += "e"
            formatted += "s"

        return formatted

    async def _previous_nominations_review(self, member: Member) -> Optional[str]:
        """
        Formats the review of the nominee's previous nominations.

        The number of previous nominations and unnominations are shown, as well as the reason the last one ended.
        """
        log.trace(f"Fetching the nomination history data for {member.id}'s review")
        history = await self.api.get_nominations(user_id=member.id, active=False)

        log.trace(f"{len(history)} previous nominations found for {member.id}, formatting review.")
        if not history:
            return

        num_entries = sum(len(nomination.entries) for nomination in history)

        nomination_times = f"{num_entries} times" if num_entries > 1 else "once"
        rejection_times = f"{len(history)} times" if len(history) > 1 else "once"
        thread_jump_urls = []

        for nomination in history:
            if nomination.thread_id is None:
                continue
            try:
                thread = await get_or_fetch_channel(nomination.thread_id)
            except discord.HTTPException:
                # Nothing to do here
                pass
            else:
                thread_jump_urls.append(thread.jump_url)

        if not thread_jump_urls:
            nomination_vote_threads = "No nomination threads have been found for this user."
        else:
            nomination_vote_threads = ", ".join(thread_jump_urls)

        end_time = time.format_relative(history[0].ended_at)

        review = (
            f"They were nominated **{nomination_times}** before"
            f", but their nomination was called off **{rejection_times}**."
            f"\nList of all of their nomination threads: {nomination_vote_threads}"
            f"\nThe last one ended {end_time} with the reason: {history[0].end_reason}"
        )

        return review

    @staticmethod
    def _random_ducky(guild: Guild) -> Union[Emoji, str]:
        """Picks a random ducky emoji. If no duckies found returns 👀."""
        duckies = [emoji for emoji in guild.emojis if emoji.name.startswith("ducky")]
        if not duckies:
            return "\N{EYES}"
        return random.choice(duckies)

    @staticmethod
    async def _bulk_send(channel: TextChannel, text: str) -> List[Message]:
        """
        Split a text into several if necessary, and post them to the channel.

        Returns the resulting message objects.
        """
        messages = textwrap.wrap(text, width=MAX_MESSAGE_SIZE, replace_whitespace=False)
        log.trace(f"The provided string will be sent to the channel {channel.id} as {len(messages)} messages.")

        results = []
        for message in messages:
            await asyncio.sleep(1)
            results.append(await channel.send(message))

        return results<|MERGE_RESOLUTION|>--- conflicted
+++ resolved
@@ -8,11 +8,8 @@
 from datetime import datetime, timedelta, timezone
 from typing import List, Optional, Union
 
-<<<<<<< HEAD
+import discord
 from async_rediscache import RedisCache
-=======
-import discord
->>>>>>> 3ddfd67c
 from discord import Embed, Emoji, Member, Message, NotFound, PartialMessage, TextChannel
 from pydis_core.site_api import ResponseCodeError
 
@@ -193,14 +190,10 @@
         )
         message = await thread.send(f"<@&{Roles.mod_team}> <@&{Roles.admins}>")
 
-<<<<<<< HEAD
         now = datetime.now(tz=timezone.utc)
         await self.status_cache.set("last_vote_date", now.timestamp())
 
-        await self.api.edit_nomination(nomination.id, reviewed=True)
-=======
         await self.api.edit_nomination(nomination.id, reviewed=True, thread_id=thread.id)
->>>>>>> 3ddfd67c
 
         bump_cog: ThreadBumper = self.bot.get_cog("ThreadBumper")
         if bump_cog:
