--- conflicted
+++ resolved
@@ -5,13 +5,8 @@
 from collections import defaultdict
 from typing import Any, DefaultDict, Dict, Mapping, Optional, Tuple, Union
 
-<<<<<<< HEAD
-from discord import Colour, Embed, Guild, Message, Role, utils
-=======
 import fuzzywuzzy
-from discord import ChannelType, Colour, Embed, Guild, Message, Role, Status
-from discord.abc import GuildChannel
->>>>>>> 2a31892f
+from discord import Colour, Embed, Guild, Message, Role
 from discord.ext.commands import BucketType, Cog, Context, Paginator, command, group, has_any_role
 
 from bot import constants
