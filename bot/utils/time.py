import asyncio
import datetime
from typing import Optional

import dateutil.parser
from dateutil.relativedelta import relativedelta

RFC1123_FORMAT = "%a, %d %b %Y %H:%M:%S GMT"
INFRACTION_FORMAT = "%Y-%m-%d %H:%M"


def _stringify_time_unit(value: int, unit: str) -> str:
    """
    Returns a string to represent a value and time unit, ensuring that it uses the right plural form of the unit.

    >>> _stringify_time_unit(1, "seconds")
    "1 second"
    >>> _stringify_time_unit(24, "hours")
    "24 hours"
    >>> _stringify_time_unit(0, "minutes")
    "less than a minute"
    """
    if value == 1:
        return f"{value} {unit[:-1]}"
    elif value == 0:
        return f"less than a {unit[:-1]}"
    else:
        return f"{value} {unit}"


def humanize_delta(delta: relativedelta, precision: str = "seconds", max_units: int = 6) -> str:
    """
    Returns a human-readable version of the relativedelta.

    precision specifies the smallest unit of time to include (e.g. "seconds", "minutes").
    max_units specifies the maximum number of units of time to include (e.g. 1 may include days but not hours).
    """
    units = (
        ("years", delta.years),
        ("months", delta.months),
        ("days", delta.days),
        ("hours", delta.hours),
        ("minutes", delta.minutes),
        ("seconds", delta.seconds),
    )

    # Add the time units that are >0, but stop at accuracy or max_units.
    time_strings = []
    unit_count = 0
    for unit, value in units:
        if value:
            time_strings.append(_stringify_time_unit(value, unit))
            unit_count += 1

        if unit == precision or unit_count >= max_units:
            break

    # Add the 'and' between the last two units, if necessary
    if len(time_strings) > 1:
        time_strings[-1] = f"{time_strings[-2]} and {time_strings[-1]}"
        del time_strings[-2]

    # If nothing has been found, just make the value 0 precision, e.g. `0 days`.
    if not time_strings:
        humanized = _stringify_time_unit(0, precision)
    else:
        humanized = ", ".join(time_strings)

    return humanized


def time_since(past_datetime: datetime.datetime, precision: str = "seconds", max_units: int = 6) -> str:
    """
    Takes a datetime and returns a human-readable string that describes how long ago that datetime was.

    precision specifies the smallest unit of time to include (e.g. "seconds", "minutes").
    max_units specifies the maximum number of units of time to include (e.g. 1 may include days but not hours).
    """
    now = datetime.datetime.utcnow()
    delta = abs(relativedelta(now, past_datetime))

    humanized = humanize_delta(delta, precision, max_units)

    return f"{humanized} ago"


<<<<<<< HEAD
def parse_rfc1123(stamp: str):
    return datetime.datetime.strptime(stamp, RFC1123_FORMAT).replace(tzinfo=datetime.timezone.utc)


# Hey, this could actually be used in the off_topic_names and reddit cogs :)
async def wait_until(time: datetime.datetime, start: Optional[datetime.datetime] = None):
    """
    Wait until a given time.

    :param time: A datetime.datetime object to wait until.
    :param start: The start from which to calculate the waiting duration. Defaults to UTC time.
    """

    delay = time - (start or datetime.datetime.utcnow())
=======
def parse_rfc1123(time_str: str) -> datetime.datetime:
    """Parse RFC1123 time string into datetime."""
    return datetime.datetime.strptime(time_str, RFC1123_FORMAT).replace(tzinfo=datetime.timezone.utc)


# Hey, this could actually be used in the off_topic_names and reddit cogs :)
async def wait_until(time: datetime.datetime) -> None:
    """Wait until a given time."""
    delay = time - datetime.datetime.utcnow()
>>>>>>> f7d727ca
    delay_seconds = delay.total_seconds()

    # Incorporate a small delay so we don't rapid-fire the event due to time precision errors
    if delay_seconds > 1.0:
        await asyncio.sleep(delay_seconds)


def format_infraction(timestamp: str) -> str:
    """Format an infraction timestamp to a more readable ISO 8601 format."""
    return dateutil.parser.isoparse(timestamp).strftime(INFRACTION_FORMAT)<|MERGE_RESOLUTION|>--- conflicted
+++ resolved
@@ -84,8 +84,8 @@
     return f"{humanized} ago"
 
 
-<<<<<<< HEAD
 def parse_rfc1123(stamp: str):
+    """Parse RFC1123 time string into datetime."""
     return datetime.datetime.strptime(stamp, RFC1123_FORMAT).replace(tzinfo=datetime.timezone.utc)
 
 
@@ -99,17 +99,6 @@
     """
 
     delay = time - (start or datetime.datetime.utcnow())
-=======
-def parse_rfc1123(time_str: str) -> datetime.datetime:
-    """Parse RFC1123 time string into datetime."""
-    return datetime.datetime.strptime(time_str, RFC1123_FORMAT).replace(tzinfo=datetime.timezone.utc)
-
-
-# Hey, this could actually be used in the off_topic_names and reddit cogs :)
-async def wait_until(time: datetime.datetime) -> None:
-    """Wait until a given time."""
-    delay = time - datetime.datetime.utcnow()
->>>>>>> f7d727ca
     delay_seconds = delay.total_seconds()
 
     # Incorporate a small delay so we don't rapid-fire the event due to time precision errors
